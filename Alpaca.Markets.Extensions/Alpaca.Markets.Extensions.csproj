<Project Sdk="Microsoft.NET.Sdk">

  <PropertyGroup>
    <TargetFramework>netstandard2.0</TargetFramework>
    <PackageRequireLicenseAcceptance>false</PackageRequireLicenseAcceptance>
    <GeneratePackageOnBuild>true</GeneratePackageOnBuild>
<<<<<<< HEAD
    <Version>3.9.3</Version>
=======
    <Version>4.0.0-beta1</Version>
>>>>>>> a71ce320
    <RepositoryUrl>https://github.com/alpacahq/alpaca-trade-api-csharp</RepositoryUrl>
    <PackageProjectUrl>https://alpaca.markets/</PackageProjectUrl>
    <Copyright>© 2018-2020 Alpaca Securities LLC. All rights reserved.</Copyright>
    <Company>Alpaca Securities LLC</Company>
    <Authors>Alpaca Securities LLC</Authors>
    <Product>Extansions for .NET SDK for Alpaca Trade API</Product>
<<<<<<< HEAD
    <AssemblyVersion>3.9.3.0</AssemblyVersion>
    <FileVersion>3.9.3.0</FileVersion>
=======
    <AssemblyVersion>4.0.0.1</AssemblyVersion>
    <FileVersion>4.0.0.1</FileVersion>
>>>>>>> a71ce320
    <TreatWarningsAsErrors>true</TreatWarningsAsErrors>
    <NoWarn>8002;NU5125</NoWarn>
    <LangVersion>latest</LangVersion>
    <PackageLicenseExpression>Apache-2.0</PackageLicenseExpression>
    <PackageIcon>icon.png</PackageIcon>
    <Description>C# SDK for Alpaca Trade API https://docs.alpaca.markets/</Description>
    <PackageReleaseNotes>- Keep the version up to date the with main SDK package.</PackageReleaseNotes>
    <PublishRepositoryUrl>true</PublishRepositoryUrl>
    <EmbedUntrackedSources>true</EmbedUntrackedSources>
    <SymbolPackageFormat>snupkg</SymbolPackageFormat>
    <IncludeSymbols>true</IncludeSymbols>
    <Nullable>enable</Nullable>
    <AssemblyOriginatorKeyFile>..\Alpaca.Markets.snk</AssemblyOriginatorKeyFile>
    <SignAssembly>true</SignAssembly>
    <EnableNETAnalyzers>true</EnableNETAnalyzers>
    <AnalysisMode>AllEnabledByDefault</AnalysisMode>
  </PropertyGroup>

  <PropertyGroup Condition="'$(Configuration)|$(Platform)'=='Debug|AnyCPU'">
    <DocumentationFile>bin\Debug\netstandard2.0\Alpaca.Markets.xml</DocumentationFile>
  </PropertyGroup>

  <PropertyGroup Condition="'$(Configuration)|$(Platform)'=='Release|AnyCPU'">
    <DocumentationFile>bin\Release\netstandard2.0\Alpaca.Markets.xml</DocumentationFile>
  </PropertyGroup>

  <ItemGroup>
    <None Remove="Alpaca.Markets.Extensions.csproj.DotSettings" />
  </ItemGroup>

  <ItemGroup>
    <Compile Include="..\Alpaca.Markets\Helpers\NullableHelper.cs" Link="NullableHelper.cs" />
  </ItemGroup>

  <ItemGroup>
    <None Include="..\Icon.png" Pack="true" PackagePath="icon.png" />
  </ItemGroup>

  <ItemGroup>
<<<<<<< HEAD
    <PackageReference Include="Alpaca.Markets" Version="3.9.0" />
    <PackageReference Include="Microsoft.Extensions.Http" Version="3.1.9" />
=======
    <PackageReference Include="Alpaca.Markets" Version="4.0.0-beta1" />
    <PackageReference Include="Microsoft.Extensions.Http" Version="5.0.0" />
>>>>>>> a71ce320
    <PackageReference Include="Microsoft.SourceLink.GitHub" Version="1.0.0" PrivateAssets="All" />
    <PackageReference Include="Microsoft.DotNet.Analyzers.Compatibility" Version="0.2.12-alpha">
      <PrivateAssets>all</PrivateAssets>
      <IncludeAssets>runtime; build; native; contentfiles; analyzers; buildtransitive</IncludeAssets>
    </PackageReference>
  </ItemGroup>

</Project><|MERGE_RESOLUTION|>--- conflicted
+++ resolved
@@ -4,24 +4,15 @@
     <TargetFramework>netstandard2.0</TargetFramework>
     <PackageRequireLicenseAcceptance>false</PackageRequireLicenseAcceptance>
     <GeneratePackageOnBuild>true</GeneratePackageOnBuild>
-<<<<<<< HEAD
-    <Version>3.9.3</Version>
-=======
     <Version>4.0.0-beta1</Version>
->>>>>>> a71ce320
     <RepositoryUrl>https://github.com/alpacahq/alpaca-trade-api-csharp</RepositoryUrl>
     <PackageProjectUrl>https://alpaca.markets/</PackageProjectUrl>
     <Copyright>© 2018-2020 Alpaca Securities LLC. All rights reserved.</Copyright>
     <Company>Alpaca Securities LLC</Company>
     <Authors>Alpaca Securities LLC</Authors>
     <Product>Extansions for .NET SDK for Alpaca Trade API</Product>
-<<<<<<< HEAD
-    <AssemblyVersion>3.9.3.0</AssemblyVersion>
-    <FileVersion>3.9.3.0</FileVersion>
-=======
     <AssemblyVersion>4.0.0.1</AssemblyVersion>
     <FileVersion>4.0.0.1</FileVersion>
->>>>>>> a71ce320
     <TreatWarningsAsErrors>true</TreatWarningsAsErrors>
     <NoWarn>8002;NU5125</NoWarn>
     <LangVersion>latest</LangVersion>
@@ -61,13 +52,8 @@
   </ItemGroup>
 
   <ItemGroup>
-<<<<<<< HEAD
-    <PackageReference Include="Alpaca.Markets" Version="3.9.0" />
-    <PackageReference Include="Microsoft.Extensions.Http" Version="3.1.9" />
-=======
     <PackageReference Include="Alpaca.Markets" Version="4.0.0-beta1" />
     <PackageReference Include="Microsoft.Extensions.Http" Version="5.0.0" />
->>>>>>> a71ce320
     <PackageReference Include="Microsoft.SourceLink.GitHub" Version="1.0.0" PrivateAssets="All" />
     <PackageReference Include="Microsoft.DotNet.Analyzers.Compatibility" Version="0.2.12-alpha">
       <PrivateAssets>all</PrivateAssets>
