﻿using System;
using System.Collections.Generic;
using System.Runtime.CompilerServices;
using System.Threading;
using System.Threading.Tasks;
using JetBrains.Annotations;

namespace Alpaca.Markets.Extensions
{
    /// <summary>
    /// Set of extension methods for the <see cref="IAlpacaDataClient"/> interface.
    /// </summary>
<<<<<<< HEAD
    [SuppressMessage("ReSharper", "UnusedType.Global")]
    [SuppressMessage("ReSharper", "UnusedMember.Global")]
    [SuppressMessage("ReSharper", "MemberCanBePrivate.Global")]
=======
>>>>>>> 64c85851
    public static class AlpacaDataClientExtensions
    {
        private const UInt32 MaxPageSize = 10_000;

        /// <summary>
        /// Gets all items provided by <see cref="IAlpacaDataClient.ListHistoricalBarsAsync"/> in pagination
        /// mode as single stream of items (in form of <see cref="IAsyncEnumerable{IBar}"/> interface) so they
        /// can be consumed by the <c>await foreach</c> statement on the caller side.
        /// </summary>
        /// <param name="client">Target instance of the <see cref="IAlpacaDataClient"/> interface.</param>
        /// <param name="request">Original historical minute bars request (with empty next page token).</param>
<<<<<<< HEAD
=======
        /// <returns></returns>
        [UsedImplicitly]
>>>>>>> 64c85851
        [CLSCompliant(false)]
        public static IAsyncEnumerable<IBar> GetHistoricalBarsAsAsyncEnumerable(
            this IAlpacaDataClient client,
            HistoricalBarsRequest request) =>
            GetHistoricalBarsAsAsyncEnumerable(client, request, CancellationToken.None);

        /// <summary>
        /// Gets all items provided by <see cref="IAlpacaDataClient.ListHistoricalBarsAsync"/> in pagination
        /// mode as single stream of items (in form of <see cref="IAsyncEnumerable{IBar}"/> interface) so they
        /// can be consumed by the <c>await foreach</c> statement on the caller side.
        /// </summary>
        /// <param name="client">Target instance of the <see cref="IAlpacaDataClient"/> interface.</param>
        /// <param name="request">Original historical minute bars request (with empty next page token).</param>
        /// <param name="cancellationToken">A cancellation token that can be used by other objects or threads to receive notice of cancellation.</param>
<<<<<<< HEAD
=======
        /// <returns></returns>
        [UsedImplicitly]
>>>>>>> 64c85851
        [CLSCompliant(false)]
        public static IAsyncEnumerable<IBar> GetHistoricalBarsAsAsyncEnumerable(
            this IAlpacaDataClient client,
            HistoricalBarsRequest request,
            CancellationToken cancellationToken) =>
            getResponsesByItems(
                getValidatedRequestWithoutPageToken(request.EnsureNotNull(nameof(request))),
                client.EnsureNotNull(nameof(client)).ListHistoricalBarsAsync, cancellationToken);

        /// <summary>
        /// Gets all items provided by <see cref="IAlpacaDataClient.ListHistoricalBarsAsync"/> in pagination
        /// mode as single stream of response pages with items so they can be consumed by the <c>await foreach</c>
        /// statement on the caller side as sequence of 'batches' instead of sequence of items itself.
        /// </summary>
        /// <param name="client">Target instance of the <see cref="IAlpacaDataClient"/> interface.</param>
        /// <param name="request">Original historical minute bars request (with empty next page token).</param>
        [CLSCompliant(false)]
        public static IAsyncEnumerable<IReadOnlyList<IBar>> GetHistoricalBarsPagesAsAsyncEnumerable(
            this IAlpacaDataClient client,
            HistoricalBarsRequest request) =>
            GetHistoricalBarsPagesAsAsyncEnumerable(client, request, CancellationToken.None);

        /// <summary>
        /// Gets all items provided by <see cref="IAlpacaDataClient.ListHistoricalBarsAsync"/> in pagination
        /// mode as single stream of response pages with items so they can be consumed by the <c>await foreach</c>
        /// statement on the caller side as sequence of 'batches' instead of sequence of items itself.
        /// </summary>
        /// <param name="client">Target instance of the <see cref="IAlpacaDataClient"/> interface.</param>
        /// <param name="request">Original historical minute bars request (with empty next page token).</param>
        /// <param name="cancellationToken">A cancellation token that can be used by other objects or threads to receive notice of cancellation.</param>
        [CLSCompliant(false)]
        public static IAsyncEnumerable<IReadOnlyList<IBar>> GetHistoricalBarsPagesAsAsyncEnumerable(
            this IAlpacaDataClient client,
            HistoricalBarsRequest request,
            CancellationToken cancellationToken) =>
            getResponsesByPages(
                getValidatedRequestWithoutPageToken(request.EnsureNotNull(nameof(request))),
                client.EnsureNotNull(nameof(client)).ListHistoricalBarsAsync, cancellationToken);

        /// <summary>
        /// Gets all items provided by <see cref="IAlpacaDataClient.ListHistoricalQuotesAsync"/> in pagination
        /// mode as single stream of items (in form of <see cref="IAsyncEnumerable{IQuote}"/> interface)
        /// so they can be consumed by the <c>await foreach</c> statement on the caller side.
        /// </summary>
        /// <param name="client">Target instance of the <see cref="IAlpacaDataClient"/> interface.</param>
        /// <param name="request">Original historical quotes request (with empty next page token).</param>
<<<<<<< HEAD
=======
        /// <returns></returns>
        [UsedImplicitly]
>>>>>>> 64c85851
        [CLSCompliant(false)]
        public static IAsyncEnumerable<IQuote> GetHistoricalQuotesAsAsyncEnumerable(
            this IAlpacaDataClient client,
            HistoricalQuotesRequest request) =>
            GetHistoricalQuotesAsAsyncEnumerable(client, request, CancellationToken.None);

        /// <summary>
        /// Gets all items provided by <see cref="IAlpacaDataClient.ListHistoricalQuotesAsync"/> in pagination
        /// mode as single stream of items (in form of <see cref="IAsyncEnumerable{IQuote}"/> interface)
        /// so they can be consumed by the <c>await foreach</c> statement on the caller side.
        /// </summary>
        /// <param name="client">Target instance of the <see cref="IAlpacaDataClient"/> interface.</param>
        /// <param name="request">Original historical quotes request (with empty next page token).</param>
        /// <param name="cancellationToken">A cancellation token that can be used by other objects or threads to receive notice of cancellation.</param>
<<<<<<< HEAD
=======
        /// <returns></returns>
        [UsedImplicitly]
>>>>>>> 64c85851
        [CLSCompliant(false)]
        public static IAsyncEnumerable<IQuote> GetHistoricalQuotesAsAsyncEnumerable(
            this IAlpacaDataClient client,
            HistoricalQuotesRequest request,
            CancellationToken cancellationToken) =>
            getResponsesByItems(
                getValidatedRequestWithoutPageToken(request.EnsureNotNull(nameof(request))),
                client.EnsureNotNull(nameof(client)).ListHistoricalQuotesAsync, cancellationToken);

        /// <summary>
        /// Gets all items provided by <see cref="IAlpacaDataClient.ListHistoricalQuotesAsync"/> in pagination
        /// mode as single stream of response pages with items so they can be consumed by the <c>await foreach</c>
        /// statement on the caller side as sequence of 'batches' instead of sequence of items itself.
        /// </summary>
        /// <param name="client">Target instance of the <see cref="IAlpacaDataClient"/> interface.</param>
        /// <param name="request">Original historical quotes request (with empty next page token).</param>
        [CLSCompliant(false)]
        public static IAsyncEnumerable<IReadOnlyList<IQuote>> GetHistoricalQuotesPagesAsAsyncEnumerable(
            this IAlpacaDataClient client,
            HistoricalQuotesRequest request) =>
            GetHistoricalQuotesPagesAsAsyncEnumerable(client, request, CancellationToken.None);

        /// <summary>
        /// Gets all items provided by <see cref="IAlpacaDataClient.ListHistoricalQuotesAsync"/> in pagination
        /// mode as single stream of response pages with items so they can be consumed by the <c>await foreach</c>
        /// statement on the caller side as sequence of 'batches' instead of sequence of items itself.
        /// </summary>
        /// <param name="client">Target instance of the <see cref="IAlpacaDataClient"/> interface.</param>
        /// <param name="request">Original historical quotes request (with empty next page token).</param>
        /// <param name="cancellationToken">A cancellation token that can be used by other objects or threads to receive notice of cancellation.</param>
        [CLSCompliant(false)]
        public static IAsyncEnumerable<IReadOnlyList<IQuote>> GetHistoricalQuotesPagesAsAsyncEnumerable(
            this IAlpacaDataClient client,
            HistoricalQuotesRequest request,
            CancellationToken cancellationToken) =>
            getResponsesByPages(
                getValidatedRequestWithoutPageToken(request.EnsureNotNull(nameof(request))),
                client.EnsureNotNull(nameof(client)).ListHistoricalQuotesAsync, cancellationToken);

        /// <summary>
        /// Gets all items provided by <see cref="IAlpacaDataClient.ListHistoricalTradesAsync"/> in pagination
        /// mode as single stream of items (in form of <see cref="IAsyncEnumerable{ITrade}"/> interface)
        /// so they can be consumed by the <c>await foreach</c> statement on the caller side.
        /// </summary>
        /// <param name="client">Target instance of the <see cref="IAlpacaDataClient"/> interface.</param>
        /// <param name="request">Original historical trades request (with empty next page token).</param>
<<<<<<< HEAD
=======
        /// <returns></returns>
        [UsedImplicitly]
>>>>>>> 64c85851
        [CLSCompliant(false)]
        public static IAsyncEnumerable<ITrade> GetHistoricalTradesAsAsyncEnumerable(
            this IAlpacaDataClient client,
            HistoricalTradesRequest request) =>
            GetHistoricalTradesAsAsyncEnumerable(client, request, CancellationToken.None);

        /// <summary>
        /// Gets all items provided by <see cref="IAlpacaDataClient.ListHistoricalTradesAsync"/> in pagination
        /// mode as single stream of items (in form of <see cref="IAsyncEnumerable{ITrade}"/> interface)
        /// so they can be consumed by the <c>await foreach</c> statement on the caller side.
        /// </summary>
        /// <param name="client">Target instance of the <see cref="IAlpacaDataClient"/> interface.</param>
        /// <param name="request">Original historical trades request (with empty next page token).</param>
        /// <param name="cancellationToken">A cancellation token that can be used by other objects or threads to receive notice of cancellation.</param>
<<<<<<< HEAD
=======
        /// <returns></returns>
        [UsedImplicitly]
>>>>>>> 64c85851
        [CLSCompliant(false)]
        public static IAsyncEnumerable<ITrade> GetHistoricalTradesAsAsyncEnumerable(
            this IAlpacaDataClient client,
            HistoricalTradesRequest request,
            CancellationToken cancellationToken) =>
            getResponsesByItems(
                getValidatedRequestWithoutPageToken(request.EnsureNotNull(nameof(request))),
                client.EnsureNotNull(nameof(client)).ListHistoricalTradesAsync, cancellationToken);

        /// <summary>
        /// Gets all items provided by <see cref="IAlpacaDataClient.ListHistoricalTradesAsync"/> in pagination
        /// mode as single stream of response pages with items so they can be consumed by the <c>await foreach</c>
        /// statement on the caller side as sequence of 'batches' instead of sequence of items itself.
        /// </summary>
        /// <param name="client">Target instance of the <see cref="IAlpacaDataClient"/> interface.</param>
        /// <param name="request">Original historical trades request (with empty next page token).</param>
        [CLSCompliant(false)]
        public static IAsyncEnumerable<IReadOnlyList<ITrade>> GetHistoricalTradesPagesAsAsyncEnumerable(
            this IAlpacaDataClient client,
            HistoricalTradesRequest request) =>
            GetHistoricalTradesPagesAsAsyncEnumerable(client, request, CancellationToken.None);

        /// <summary>
        /// Gets all items provided by <see cref="IAlpacaDataClient.ListHistoricalTradesAsync"/> in pagination
        /// mode as single stream of response pages with items so they can be consumed by the <c>await foreach</c>
        /// statement on the caller side as sequence of 'batches' instead of sequence of items itself.
        /// </summary>
        /// <param name="client">Target instance of the <see cref="IAlpacaDataClient"/> interface.</param>
        /// <param name="request">Original historical trades request (with empty next page token).</param>
        /// <param name="cancellationToken">A cancellation token that can be used by other objects or threads to receive notice of cancellation.</param>
        [CLSCompliant(false)]
        public static IAsyncEnumerable<IReadOnlyList<ITrade>> GetHistoricalTradesPagesAsAsyncEnumerable(
            this IAlpacaDataClient client,
            HistoricalTradesRequest request,
            CancellationToken cancellationToken) =>
            getResponsesByPages(
                getValidatedRequestWithoutPageToken(request.EnsureNotNull(nameof(request))),
                client.EnsureNotNull(nameof(client)).ListHistoricalTradesAsync, cancellationToken);

        private static HistoricalBarsRequest getValidatedRequestWithoutPageToken(
            HistoricalBarsRequest request) =>
            new HistoricalBarsRequest(
                    request.Symbol,
                    getValidatedFrom(request),
                    getValidatedInto(request),
                    request.TimeFrame)
                .WithPageSize(request.Pagination.Size ?? MaxPageSize);

        private static HistoricalQuotesRequest getValidatedRequestWithoutPageToken(
            HistoricalQuotesRequest request) =>
            new HistoricalQuotesRequest(
                    request.Symbol,
                    getValidatedFrom(request),
                    getValidatedInto(request))
                .WithPageSize(request.Pagination.Size ?? MaxPageSize);

        private static HistoricalTradesRequest getValidatedRequestWithoutPageToken(
            HistoricalTradesRequest request) =>
            new HistoricalTradesRequest(
                    request.Symbol,
                    getValidatedFrom(request),
                    getValidatedInto(request))
                .WithPageSize(request.Pagination.Size ?? MaxPageSize);

        private static DateTime getValidatedFrom(
            HistoricalRequestBase request) =>
            getValidatedDate(request.TimeInterval.From, nameof(request.TimeInterval.From));

        private static DateTime getValidatedInto(
            HistoricalRequestBase request) =>
            getValidatedDate(request.TimeInterval.Into, nameof(request.TimeInterval.Into));

        private static DateTime getValidatedDate(
            DateTime? date,
            String paramName) =>
            date ?? throw new ArgumentException(
                "Invalid request time interval - empty date", paramName);

        private static async IAsyncEnumerable<TItem> getResponsesByItems<TRequest, TItem>(
            TRequest singlePageOfItemsRequestWithEmptyPageToken,
            Func<TRequest, CancellationToken, Task<IPage<TItem>>> getSinglePage,
            [EnumeratorCancellation] CancellationToken cancellationToken = default)
            where TRequest : HistoricalRequestBase
        {
            await foreach (var page in getResponsesByPages(
                singlePageOfItemsRequestWithEmptyPageToken, getSinglePage, cancellationToken)
                .ConfigureAwait(false))
            {
                foreach (var item in page)
                {
                    yield return item;
                }
            }
        }

        private static async IAsyncEnumerable<IReadOnlyList<TItem>> getResponsesByPages<TRequest, TItem>(
            TRequest singlePageOfItemsRequestWithEmptyPageToken,
            Func<TRequest, CancellationToken, Task<IPage<TItem>>> getSinglePage,
            [EnumeratorCancellation] CancellationToken cancellationToken = default)
            where TRequest : HistoricalRequestBase
        {
            var request = singlePageOfItemsRequestWithEmptyPageToken;
            do
            {
                var response = await getSinglePage(request, cancellationToken)
                    .ConfigureAwait(false);

                yield return response.Items;

                request = request.WithPageToken(response.NextPageToken ?? String.Empty);
            } while (!String.IsNullOrEmpty(request.Pagination.Token));
        }
    }
}<|MERGE_RESOLUTION|>--- conflicted
+++ resolved
@@ -10,12 +10,6 @@
     /// <summary>
     /// Set of extension methods for the <see cref="IAlpacaDataClient"/> interface.
     /// </summary>
-<<<<<<< HEAD
-    [SuppressMessage("ReSharper", "UnusedType.Global")]
-    [SuppressMessage("ReSharper", "UnusedMember.Global")]
-    [SuppressMessage("ReSharper", "MemberCanBePrivate.Global")]
-=======
->>>>>>> 64c85851
     public static class AlpacaDataClientExtensions
     {
         private const UInt32 MaxPageSize = 10_000;
@@ -27,11 +21,8 @@
         /// </summary>
         /// <param name="client">Target instance of the <see cref="IAlpacaDataClient"/> interface.</param>
         /// <param name="request">Original historical minute bars request (with empty next page token).</param>
-<<<<<<< HEAD
-=======
-        /// <returns></returns>
-        [UsedImplicitly]
->>>>>>> 64c85851
+        /// <returns></returns>
+        [UsedImplicitly]
         [CLSCompliant(false)]
         public static IAsyncEnumerable<IBar> GetHistoricalBarsAsAsyncEnumerable(
             this IAlpacaDataClient client,
@@ -46,11 +37,8 @@
         /// <param name="client">Target instance of the <see cref="IAlpacaDataClient"/> interface.</param>
         /// <param name="request">Original historical minute bars request (with empty next page token).</param>
         /// <param name="cancellationToken">A cancellation token that can be used by other objects or threads to receive notice of cancellation.</param>
-<<<<<<< HEAD
-=======
-        /// <returns></returns>
-        [UsedImplicitly]
->>>>>>> 64c85851
+        /// <returns></returns>
+        [UsedImplicitly]
         [CLSCompliant(false)]
         public static IAsyncEnumerable<IBar> GetHistoricalBarsAsAsyncEnumerable(
             this IAlpacaDataClient client,
@@ -97,11 +85,8 @@
         /// </summary>
         /// <param name="client">Target instance of the <see cref="IAlpacaDataClient"/> interface.</param>
         /// <param name="request">Original historical quotes request (with empty next page token).</param>
-<<<<<<< HEAD
-=======
-        /// <returns></returns>
-        [UsedImplicitly]
->>>>>>> 64c85851
+        /// <returns></returns>
+        [UsedImplicitly]
         [CLSCompliant(false)]
         public static IAsyncEnumerable<IQuote> GetHistoricalQuotesAsAsyncEnumerable(
             this IAlpacaDataClient client,
@@ -116,11 +101,8 @@
         /// <param name="client">Target instance of the <see cref="IAlpacaDataClient"/> interface.</param>
         /// <param name="request">Original historical quotes request (with empty next page token).</param>
         /// <param name="cancellationToken">A cancellation token that can be used by other objects or threads to receive notice of cancellation.</param>
-<<<<<<< HEAD
-=======
-        /// <returns></returns>
-        [UsedImplicitly]
->>>>>>> 64c85851
+        /// <returns></returns>
+        [UsedImplicitly]
         [CLSCompliant(false)]
         public static IAsyncEnumerable<IQuote> GetHistoricalQuotesAsAsyncEnumerable(
             this IAlpacaDataClient client,
@@ -167,11 +149,8 @@
         /// </summary>
         /// <param name="client">Target instance of the <see cref="IAlpacaDataClient"/> interface.</param>
         /// <param name="request">Original historical trades request (with empty next page token).</param>
-<<<<<<< HEAD
-=======
-        /// <returns></returns>
-        [UsedImplicitly]
->>>>>>> 64c85851
+        /// <returns></returns>
+        [UsedImplicitly]
         [CLSCompliant(false)]
         public static IAsyncEnumerable<ITrade> GetHistoricalTradesAsAsyncEnumerable(
             this IAlpacaDataClient client,
@@ -186,11 +165,8 @@
         /// <param name="client">Target instance of the <see cref="IAlpacaDataClient"/> interface.</param>
         /// <param name="request">Original historical trades request (with empty next page token).</param>
         /// <param name="cancellationToken">A cancellation token that can be used by other objects or threads to receive notice of cancellation.</param>
-<<<<<<< HEAD
-=======
-        /// <returns></returns>
-        [UsedImplicitly]
->>>>>>> 64c85851
+        /// <returns></returns>
+        [UsedImplicitly]
         [CLSCompliant(false)]
         public static IAsyncEnumerable<ITrade> GetHistoricalTradesAsAsyncEnumerable(
             this IAlpacaDataClient client,
