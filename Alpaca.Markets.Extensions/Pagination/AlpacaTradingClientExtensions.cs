﻿namespace Alpaca.Markets.Extensions;

/// <summary>
/// Set of extension methods for the <see cref="IAlpacaTradingClient"/> interface.
/// </summary>
public static partial class AlpacaTradingClientExtensions
{
    /// <summary>
    /// Gets all account activities from Alpaca REST API endpoint as async enumerable stream.
    /// </summary>
    /// <param name="client">The <see cref="IAlpacaTradingClient"/> object instance.</param>
    /// <param name="request">Account activities request parameters.</param>
    /// <exception cref="RequestValidationException">
    /// The <paramref name="request"/> argument contains invalid data or some required data is missing, unable to create a valid HTTP request.
    /// </exception>
    /// <exception cref="HttpRequestException">
    /// The request failed due to an underlying issue such as network connectivity, DNS failure, server certificate validation or timeout.
    /// </exception>
    /// <exception cref="RestClientErrorException">
    /// The response contains an error message or the received response cannot be deserialized properly due to JSON schema mismatch.
    /// </exception>
    /// <exception cref="SocketException">
    /// The initial TPC socket connection failed due to an underlying low-level network connectivity issue.
    /// </exception>
    /// <exception cref="TaskCanceledException">
    /// .NET Core and .NET 5 and later only: The request failed due to timeout.
    /// </exception>
    /// <exception cref="ArgumentNullException">
    /// The <paramref name="client"/> or <paramref name="request"/> argument is <c>null</c>.
    /// </exception>
    /// <returns>Account activity record objects obtained page by page.</returns>
    [UsedImplicitly]
    [CLSCompliant(false)]
    public static IAsyncEnumerable<IAccountActivity> ListAccountActivitiesAsAsyncEnumerable(
        this IAlpacaTradingClient client,
        AccountActivitiesRequest request) =>
        ListAccountActivitiesAsAsyncEnumerable(client, request, CancellationToken.None);

    /// <summary>
    /// Gets all account activities from Alpaca REST API endpoint as async enumerable stream.
    /// </summary>
    /// <param name="client">The <see cref="IAlpacaTradingClient"/> object instance.</param>
    /// <param name="request">Account activities request parameters.</param>
    /// <param name="cancellationToken">A cancellation token that can be used by other objects or threads to receive notice of cancellation.</param>
    /// <exception cref="RequestValidationException">
    /// The <paramref name="request"/> argument contains invalid data or some required data is missing, unable to create a valid HTTP request.
    /// </exception>
    /// <exception cref="HttpRequestException">
    /// The request failed due to an underlying issue such as network connectivity, DNS failure, server certificate validation or timeout.
    /// </exception>
    /// <exception cref="RestClientErrorException">
    /// The response contains an error message or the received response cannot be deserialized properly due to JSON schema mismatch.
    /// </exception>
    /// <exception cref="SocketException">
    /// The initial TPC socket connection failed due to an underlying low-level network connectivity issue.
    /// </exception>
    /// <exception cref="TaskCanceledException">
    /// .NET Core and .NET 5 and later only: The request failed due to timeout.
    /// </exception>
    /// <exception cref="ArgumentNullException">
    /// The <paramref name="client"/> or <paramref name="request"/> argument is <c>null</c>.
    /// </exception>
    /// <returns>Account activity record objects obtained page by page.</returns>
    [UsedImplicitly]
    [CLSCompliant(false)]
    public static IAsyncEnumerable<IAccountActivity> ListAccountActivitiesAsAsyncEnumerable(
        this IAlpacaTradingClient client,
        AccountActivitiesRequest request,
        CancellationToken cancellationToken) =>
        getAllAccountActivitiesPages(client.EnsureNotNull(),
            getRequestWithoutPageToken(request.EnsureNotNull()), cancellationToken);

    /// <summary>
    /// Gets all option contracts from Alpaca REST API endpoint as async enumerable stream.
    /// </summary>
    /// <param name="client">The <see cref="IAlpacaTradingClient"/> object instance.</param>
    /// <param name="request">Account activities request parameters.</param>
    /// <exception cref="RequestValidationException">
    /// The <paramref name="request"/> argument contains invalid data or some required data is missing, unable to create a valid HTTP request.
    /// </exception>
    /// <exception cref="HttpRequestException">
    /// The request failed due to an underlying issue such as network connectivity, DNS failure, server certificate validation or timeout.
    /// </exception>
    /// <exception cref="RestClientErrorException">
    /// The response contains an error message or the received response cannot be deserialized properly due to JSON schema mismatch.
    /// </exception>
    /// <exception cref="SocketException">
    /// The initial TPC socket connection failed due to an underlying low-level network connectivity issue.
    /// </exception>
    /// <exception cref="TaskCanceledException">
    /// .NET Core and .NET 5 and later only: The request failed due to timeout.
    /// </exception>
    /// <exception cref="ArgumentNullException">
    /// The <paramref name="client"/> or <paramref name="request"/> argument is <c>null</c>.
    /// </exception>
    /// <returns>Account activity record objects obtained page by page.</returns>
    [UsedImplicitly]
    [CLSCompliant(false)]
    public static IAsyncEnumerable<IOptionContract> ListOptionContractsAsAsyncEnumerable(
        this IAlpacaTradingClient client,
        OptionContractsRequest request) =>
        ListOptionContractsAsAsyncEnumerable(client, request, CancellationToken.None);

    /// <summary>
    /// Gets all option contracts from Alpaca REST API endpoint as async enumerable stream.
    /// </summary>
    /// <param name="client">The <see cref="IAlpacaTradingClient"/> object instance.</param>
    /// <param name="request">Account activities request parameters.</param>
    /// <param name="cancellationToken">A cancellation token that can be used by other objects or threads to receive notice of cancellation.</param>
    /// <exception cref="RequestValidationException">
    /// The <paramref name="request"/> argument contains invalid data or some required data is missing, unable to create a valid HTTP request.
    /// </exception>
    /// <exception cref="HttpRequestException">
    /// The request failed due to an underlying issue such as network connectivity, DNS failure, server certificate validation or timeout.
    /// </exception>
    /// <exception cref="RestClientErrorException">
    /// The response contains an error message or the received response cannot be deserialized properly due to JSON schema mismatch.
    /// </exception>
    /// <exception cref="SocketException">
    /// The initial TPC socket connection failed due to an underlying low-level network connectivity issue.
    /// </exception>
    /// <exception cref="TaskCanceledException">
    /// .NET Core and .NET 5 and later only: The request failed due to timeout.
    /// </exception>
    /// <exception cref="ArgumentNullException">
    /// The <paramref name="client"/> or <paramref name="request"/> argument is <c>null</c>.
    /// </exception>
    /// <returns>Account activity record objects obtained page by page.</returns>
    [UsedImplicitly]
    [CLSCompliant(false)]
    public static IAsyncEnumerable<IOptionContract> ListOptionContractsAsAsyncEnumerable(
        this IAlpacaTradingClient client,
        OptionContractsRequest request,
        CancellationToken cancellationToken) =>
        getAllOptionContractsPages(client.EnsureNotNull(),
            getRequestForFirstPage(request.EnsureNotNull()), cancellationToken);

    [MethodImpl(MethodImplOptions.AggressiveInlining)]
    private static AccountActivitiesRequest getRequestWithoutPageToken(
        AccountActivitiesRequest request)
    {
        var updatedRequest = new AccountActivitiesRequest(request.ActivityTypes)
        {
            Direction = request.Direction,
            PageSize = request.PageSize
        }.WithInterval(request.TimeInterval);

        return request.Date.HasValue
            ? updatedRequest.SetSingleDate(request.Date.Value)
            : updatedRequest;
    }

    private static async IAsyncEnumerable<IAccountActivity> getAllAccountActivitiesPages(
        IAlpacaTradingClient client,
        AccountActivitiesRequest request,
        [EnumeratorCancellation] CancellationToken cancellationToken)
    {
        do
        {
            var activities = await client
                .ListAccountActivitiesAsync(request, cancellationToken).ConfigureAwait(false);

            foreach (var item in activities)
            {
                yield return item;
            }

            request.PageToken = activities.Count != 0 ? activities[^1].ActivityId : String.Empty;
        } while (!String.IsNullOrEmpty(request.PageToken));
    }

    [MethodImpl(MethodImplOptions.AggressiveInlining)]
    private static OptionContractsRequest getRequestForFirstPage(
        OptionContractsRequest request) =>
        new(request.UnderlyingSymbols)
        {
            ExpirationDateGreaterThanOrEqualTo = request.ExpirationDateGreaterThanOrEqualTo,
            ExpirationDateLessThanOrEqualTo = request.ExpirationDateLessThanOrEqualTo,
            StrikePriceGreaterThanOrEqualTo = request.StrikePriceGreaterThanOrEqualTo,
            StrikePriceLessThanOrEqualTo = request.StrikePriceLessThanOrEqualTo,
            ExpirationDateEqualTo = request.ExpirationDateEqualTo,
<<<<<<< HEAD
            Pagination = { Size = Pagination.MaxPageSize },
=======
            Pagination = { Size = request.Pagination.Size },
>>>>>>> 40750af0
            AssetStatus = request.AssetStatus,
            OptionStyle = request.OptionStyle,
            OptionType = request.OptionType,
            RootSymbol = request.RootSymbol
        };

    private static async IAsyncEnumerable<IOptionContract> getAllOptionContractsPages(
        IAlpacaTradingClient client,
        OptionContractsRequest request,
        [EnumeratorCancellation] CancellationToken cancellationToken)
    {
        do
        {
            var contracts = await client
                .ListOptionContractsAsync(request, cancellationToken).ConfigureAwait(false);

            foreach (var item in contracts.Items)
            {
                yield return item;
            }

            request.Pagination.Token = contracts.NextPageToken ?? String.Empty;
        } while (!String.IsNullOrEmpty(request.Pagination.Token));
    }
}<|MERGE_RESOLUTION|>--- conflicted
+++ resolved
@@ -179,11 +179,7 @@
             StrikePriceGreaterThanOrEqualTo = request.StrikePriceGreaterThanOrEqualTo,
             StrikePriceLessThanOrEqualTo = request.StrikePriceLessThanOrEqualTo,
             ExpirationDateEqualTo = request.ExpirationDateEqualTo,
-<<<<<<< HEAD
-            Pagination = { Size = Pagination.MaxPageSize },
-=======
             Pagination = { Size = request.Pagination.Size },
->>>>>>> 40750af0
             AssetStatus = request.AssetStatus,
             OptionStyle = request.OptionStyle,
             OptionType = request.OptionType,
