﻿using System.Diagnostics.CodeAnalysis;
using System.Net.Http;
using Microsoft.Extensions.DependencyInjection;

namespace Alpaca.Markets.Extensions
{
    /// <summary>
    /// Set of extensions methods for registering the strongly-typed Alpaca REST API clients
    /// in the default Microsoft dependency injection container used by the most .NET hosts.
    /// </summary>
    [SuppressMessage("ReSharper", "UnusedType.Global")]
    [SuppressMessage("ReSharper", "UnusedMember.Global")]
    public static class AlpacaServiceCollectionExtensions
    {
        /// <summary>
        /// Registers the concrete implementation of the <see cref="IAlpacaDataClient"/>
        /// interface in the services catalog and make it available in constructors.
        /// </summary>
        /// <param name="services">Registered services collection.</param>
        /// <param name="environment">Alpaca environment data.</param>
        /// <param name="securityKey">Alpaca security key.</param>
        /// <returns>The <paramref name="services"/> object (fluent interface).</returns>
        public static IServiceCollection AddAlpacaDataClient(
            this IServiceCollection services,
            IEnvironment environment,
            SecurityKey securityKey) =>
            services.AddAlpacaDataClient(environment
                .GetAlpacaDataClientConfiguration(securityKey));

        /// <summary>
        /// Registers the concrete implementation of the <see cref="IAlpacaDataClient"/>
        /// interface in the services catalog and make it available in constructors.
        /// </summary>
        /// <param name="services">Registered services collection.</param>
        /// <param name="configuration">Alpaca data client configuration.</param>
        /// <returns>The <paramref name="services"/> object (fluent interface).</returns>
        public static IServiceCollection AddAlpacaDataClient(
            this IServiceCollection services,
            AlpacaDataClientConfiguration configuration) =>
            services
                .AddHttpClient<IAlpacaDataClient>()
                .AddTypedClient<IAlpacaDataClient>(
#pragma warning disable 618
                    httpClient => new AlpacaDataClient(
<<<<<<< HEAD
#pragma warning restore 618
                        environment
                            .GetAlpacaDataClientConfiguration(securityKey)
                            .withFactoryCreatedHttpClient(httpClient)))
=======
                        configuration.withFactoryCreatedHttpClient(httpClient)))
                .AddPolicyHandler(configuration
                    .EnsureNotNull(nameof(configuration))
                    .ThrottleParameters.GetAsyncPolicy())
>>>>>>> fc04a344
                .Services;

        /// <summary>
        /// Registers the concrete implementation of the <see cref="IAlpacaTradingClient"/>
        /// interface in the services catalog and make it available in constructors.
        /// </summary>
        /// <param name="services">Registered services collection.</param>
        /// <param name="environment">Alpaca environment data.</param>
        /// <param name="securityKey">Alpaca security key.</param>
        /// <returns>The <paramref name="services"/> object (fluent interface).</returns>
        public static IServiceCollection AddAlpacaTradingClient(
            this IServiceCollection services,
            IEnvironment environment,
            SecurityKey securityKey) =>
            services.AddAlpacaTradingClient(environment
                .GetAlpacaTradingClientConfiguration(securityKey));

        /// <summary>
        /// Registers the concrete implementation of the <see cref="IAlpacaTradingClient"/>
        /// interface in the services catalog and make it available in constructors.
        /// </summary>
        /// <param name="services">Registered services collection.</param>
        /// <param name="configuration">Alpaca trading client configuration.</param>
        /// <returns>The <paramref name="services"/> object (fluent interface).</returns>
        public static IServiceCollection AddAlpacaTradingClient(
            this IServiceCollection services,
            AlpacaTradingClientConfiguration configuration) =>
            services
                .AddHttpClient<IAlpacaTradingClient>()
                .AddTypedClient<IAlpacaTradingClient>(
#pragma warning disable 618
                    httpClient => new AlpacaTradingClient(
<<<<<<< HEAD
#pragma warning restore 618
                        environment
                            .GetAlpacaTradingClientConfiguration(securityKey)
                            .withFactoryCreatedHttpClient(httpClient)))
=======
                        configuration.withFactoryCreatedHttpClient(httpClient)))
                .AddPolicyHandler(configuration
                    .EnsureNotNull(nameof(configuration))
                    .ThrottleParameters.GetAsyncPolicy())
>>>>>>> fc04a344
                .Services;

        private static AlpacaDataClientConfiguration withFactoryCreatedHttpClient(
            this AlpacaDataClientConfiguration configuration,
            HttpClient httpClient)
        {
            configuration.HttpClient = httpClient;
            return configuration;
        }

        private static AlpacaTradingClientConfiguration withFactoryCreatedHttpClient(
            this AlpacaTradingClientConfiguration configuration,
            HttpClient httpClient)
        {
            configuration.HttpClient = httpClient;
            return configuration;
        }
    }
}<|MERGE_RESOLUTION|>--- conflicted
+++ resolved
@@ -40,19 +40,11 @@
             services
                 .AddHttpClient<IAlpacaDataClient>()
                 .AddTypedClient<IAlpacaDataClient>(
-#pragma warning disable 618
                     httpClient => new AlpacaDataClient(
-<<<<<<< HEAD
-#pragma warning restore 618
-                        environment
-                            .GetAlpacaDataClientConfiguration(securityKey)
-                            .withFactoryCreatedHttpClient(httpClient)))
-=======
                         configuration.withFactoryCreatedHttpClient(httpClient)))
                 .AddPolicyHandler(configuration
                     .EnsureNotNull(nameof(configuration))
                     .ThrottleParameters.GetAsyncPolicy())
->>>>>>> fc04a344
                 .Services;
 
         /// <summary>
@@ -83,19 +75,11 @@
             services
                 .AddHttpClient<IAlpacaTradingClient>()
                 .AddTypedClient<IAlpacaTradingClient>(
-#pragma warning disable 618
                     httpClient => new AlpacaTradingClient(
-<<<<<<< HEAD
-#pragma warning restore 618
-                        environment
-                            .GetAlpacaTradingClientConfiguration(securityKey)
-                            .withFactoryCreatedHttpClient(httpClient)))
-=======
                         configuration.withFactoryCreatedHttpClient(httpClient)))
                 .AddPolicyHandler(configuration
                     .EnsureNotNull(nameof(configuration))
                     .ThrottleParameters.GetAsyncPolicy())
->>>>>>> fc04a344
                 .Services;
 
         private static AlpacaDataClientConfiguration withFactoryCreatedHttpClient(
