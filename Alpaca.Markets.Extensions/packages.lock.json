{
  "version": 1,
  "dependencies": {
    ".NETFramework,Version=v4.6.2": {
      "Alpaca.Markets": {
        "type": "Direct",
<<<<<<< HEAD
        "requested": "[5.3.1, )",
        "resolved": "5.3.1",
        "contentHash": "h6qyJgIQ40NH84U9RznwqA2ig6/RIlh+QKs1K37a7UICncVSYFM8ocZSEJnP5rnz1G4bH1qAKlGY/Pb3fMYPBg==",
        "dependencies": {
          "Newtonsoft.Json": "13.0.1",
          "Polly": "7.2.3",
          "System.IO.Pipelines": "6.0.2",
          "System.Net.Http.WinHttpHandler": "6.0.1",
          "System.Threading.Tasks.Extensions": "4.5.4"
=======
        "requested": "[6.0.3-rc1, )",
        "resolved": "6.0.3-rc1",
        "contentHash": "JyU93ea57Se3ScTZ302oWPV6ohv5s2EBPDzoMPFo2Wn7CSsQ3q1x0uS+d89/RJt32wUE5Fvxd7zbTcNJ06wpng==",
        "dependencies": {
          "Newtonsoft.Json": "13.0.1",
          "Polly": "7.2.3",
          "Portable.System.DateTimeOnly": "6.0.1",
          "System.IO.Pipelines": "6.0.2",
          "System.Net.Http.WinHttpHandler": "6.0.1"
>>>>>>> 86ce2139
        }
      },
      "IsExternalInit": {
        "type": "Direct",
<<<<<<< HEAD
        "requested": "[2022.1.0, )",
        "resolved": "2022.1.0",
        "contentHash": "ASfpoFJxiRsC9Xc4TWuPM41Zb/gl64xwfMOhnOZ3RnVWGYIZchjpWQV5zshJgoc/ZxVtgjaF7b577lURj7E6ig=="
=======
        "requested": "[1.0.2, )",
        "resolved": "1.0.2",
        "contentHash": "Vcztz9HRFvJfpjobZy6fqFVtd8bqQ1KCHp5jQBlqA6q3tu7HVp122g0ESxM/V7uqsCvbub55mCybHC7E96Uunw=="
>>>>>>> 86ce2139
      },
      "JetBrains.Annotations": {
        "type": "Direct",
<<<<<<< HEAD
=======
        "requested": "[2022.1.0, )",
        "resolved": "2022.1.0",
        "contentHash": "ASfpoFJxiRsC9Xc4TWuPM41Zb/gl64xwfMOhnOZ3RnVWGYIZchjpWQV5zshJgoc/ZxVtgjaF7b577lURj7E6ig=="
      },
      "Microsoft.CodeAnalysis.PublicApiAnalyzers": {
        "type": "Direct",
>>>>>>> 86ce2139
        "requested": "[3.3.3, )",
        "resolved": "3.3.3",
        "contentHash": "DWLeZtw2jszmzAh/MZXVo/Dy8fD9vcRaCIRZTaf2ppqaug8BGIV81dQdZfaYFlNuw7FyuZLVC5SZPZsCcePZhQ=="
      },
      "Microsoft.Extensions.Http": {
        "type": "Direct",
        "requested": "[6.0.0, )",
        "resolved": "6.0.0",
        "contentHash": "15+pa2G0bAMHbHewaQIdr/y6ag2H3yh4rd9hTXavtWDzQBkvpe2RMqFg8BxDpcQWssmjmBApGPcw93QRz6YcMg==",
        "dependencies": {
          "Microsoft.Extensions.DependencyInjection.Abstractions": "6.0.0",
          "Microsoft.Extensions.Logging": "6.0.0",
          "Microsoft.Extensions.Logging.Abstractions": "6.0.0",
          "Microsoft.Extensions.Options": "6.0.0"
        }
      },
      "Microsoft.Extensions.Http.Polly": {
        "type": "Direct",
        "requested": "[6.0.5, )",
        "resolved": "6.0.5",
        "contentHash": "wlhxSXzOB7BhSLLGGqU5TRjQfMYO1fECnlHY8z0Km703HGYH9YAhN4OhbvqbtQwtdCJFFT7QxNrbT9bu+pzLQA==",
        "dependencies": {
          "Microsoft.Extensions.Http": "6.0.0",
          "Polly": "7.2.2",
          "Polly.Extensions.Http": "3.0.0"
        }
      },
      "Microsoft.NETFramework.ReferenceAssemblies": {
        "type": "Direct",
        "requested": "[1.0.2, )",
        "resolved": "1.0.2",
        "contentHash": "5/cSEVld+px/CuRrbohO/djfg6++eR6zGpy88MgqloXvkj//WXWpFZyu/OpkXPN0u5m+dN/EVwLNYFUxD4h2+A==",
        "dependencies": {
<<<<<<< HEAD
          "Microsoft.NETFramework.ReferenceAssemblies.net461": "1.0.2"
=======
          "Microsoft.NETFramework.ReferenceAssemblies.net462": "1.0.2"
>>>>>>> 86ce2139
        }
      },
      "Microsoft.SourceLink.GitHub": {
        "type": "Direct",
        "requested": "[1.1.1, )",
        "resolved": "1.1.1",
        "contentHash": "IaJGnOv/M7UQjRJks7B6p7pbPnOwisYGOIzqCz5ilGFTApZ3ktOR+6zJ12ZRPInulBmdAf1SrGdDG2MU8g6XTw==",
        "dependencies": {
          "Microsoft.Build.Tasks.Git": "1.1.1",
          "Microsoft.SourceLink.Common": "1.1.1"
<<<<<<< HEAD
=======
        }
      },
      "Portable.System.DateTimeOnly": {
        "type": "Direct",
        "requested": "[6.0.1, )",
        "resolved": "6.0.1",
        "contentHash": "zYjaLhKPuyz2+namKOd3KqM48aQuCE1DlxTnNv59qJG+wzVFPhUq8h5/Ff4zHJ0iC4M22EWJ+CW1mTSJYb3Bew==",
        "dependencies": {
          "System.Memory": "4.5.4"
        }
      },
      "System.Linq.Async": {
        "type": "Direct",
        "requested": "[6.0.1, )",
        "resolved": "6.0.1",
        "contentHash": "0YhHcaroWpQ9UCot3Pizah7ryAzQhNvobLMSxeDIGmnXfkQn8u5owvpOH0K6EVB+z9L7u6Cc4W17Br/+jyttEQ==",
        "dependencies": {
          "Microsoft.Bcl.AsyncInterfaces": "6.0.0"
>>>>>>> 86ce2139
        }
      },
      "System.Threading.Channels": {
        "type": "Direct",
        "requested": "[6.0.0, )",
        "resolved": "6.0.0",
        "contentHash": "TY8/9+tI0mNaUMgntOxxaq2ndTkdXqLSxvPmas7XEqOlv9lQtB7wLjYGd756lOaO7Dvb5r/WXhluM+0Xe87v5Q==",
        "dependencies": {
          "System.Threading.Tasks.Extensions": "4.5.4"
        }
      },
      "Microsoft.Bcl.AsyncInterfaces": {
        "type": "Transitive",
        "resolved": "6.0.0",
        "contentHash": "UcSjPsst+DfAdJGVDsu346FX0ci0ah+lw3WRtn18NUwEqRt70HaOQ7lI72vy3+1LxtqI3T5GWwV39rQSrCzAeg==",
        "dependencies": {
          "System.Threading.Tasks.Extensions": "4.5.4"
        }
      },
      "Microsoft.Build.Tasks.Git": {
        "type": "Transitive",
        "resolved": "1.1.1",
        "contentHash": "AT3HlgTjsqHnWpBHSNeR0KxbLZD7bztlZVj7I8vgeYG9SYqbeFGh0TM/KVtC6fg53nrWHl3VfZFvb5BiQFcY6Q=="
      },
      "Microsoft.Extensions.DependencyInjection": {
        "type": "Transitive",
        "resolved": "6.0.0",
        "contentHash": "k6PWQMuoBDGGHOQTtyois2u4AwyVcIwL2LaSLlTZQm2CYcJ1pxbt6jfAnpWmzENA/wfrYRI/X9DTLoUkE4AsLw==",
        "dependencies": {
          "Microsoft.Bcl.AsyncInterfaces": "6.0.0",
          "Microsoft.Extensions.DependencyInjection.Abstractions": "6.0.0",
          "System.Runtime.CompilerServices.Unsafe": "6.0.0",
          "System.Threading.Tasks.Extensions": "4.5.4"
        }
      },
      "Microsoft.Extensions.DependencyInjection.Abstractions": {
        "type": "Transitive",
        "resolved": "6.0.0",
        "contentHash": "xlzi2IYREJH3/m6+lUrQlujzX8wDitm4QGnUu6kUXTQAWPuZY8i+ticFJbzfqaetLA6KR/rO6Ew/HuYD+bxifg==",
        "dependencies": {
          "Microsoft.Bcl.AsyncInterfaces": "6.0.0",
          "System.Threading.Tasks.Extensions": "4.5.4"
        }
      },
      "Microsoft.Extensions.Logging": {
        "type": "Transitive",
        "resolved": "6.0.0",
        "contentHash": "eIbyj40QDg1NDz0HBW0S5f3wrLVnKWnDJ/JtZ+yJDFnDj90VoPuoPmFkeaXrtu+0cKm5GRAwoDf+dBWXK0TUdg==",
        "dependencies": {
          "Microsoft.Bcl.AsyncInterfaces": "6.0.0",
          "Microsoft.Extensions.DependencyInjection": "6.0.0",
          "Microsoft.Extensions.DependencyInjection.Abstractions": "6.0.0",
          "Microsoft.Extensions.Logging.Abstractions": "6.0.0",
          "Microsoft.Extensions.Options": "6.0.0",
          "System.Diagnostics.DiagnosticSource": "6.0.0",
          "System.ValueTuple": "4.5.0"
        }
      },
      "Microsoft.Extensions.Logging.Abstractions": {
        "type": "Transitive",
        "resolved": "6.0.0",
        "contentHash": "/HggWBbTwy8TgebGSX5DBZ24ndhzi93sHUBDvP1IxbZD7FDokYzdAr6+vbWGjw2XAfR2EJ1sfKUotpjHnFWPxA==",
        "dependencies": {
          "System.Buffers": "4.5.1",
          "System.Memory": "4.5.4"
        }
      },
      "Microsoft.Extensions.Options": {
        "type": "Transitive",
        "resolved": "6.0.0",
        "contentHash": "dzXN0+V1AyjOe2xcJ86Qbo233KHuLEY0njf/P2Kw8SfJU+d45HNS2ctJdnEnrWbM9Ye2eFgaC5Mj9otRMU6IsQ==",
        "dependencies": {
          "Microsoft.Extensions.DependencyInjection.Abstractions": "6.0.0",
          "Microsoft.Extensions.Primitives": "6.0.0"
        }
      },
      "Microsoft.Extensions.Primitives": {
        "type": "Transitive",
        "resolved": "6.0.0",
        "contentHash": "9+PnzmQFfEFNR9J2aDTfJGGupShHjOuGw4VUv+JB044biSHrnmCIMD+mJHmb2H7YryrfBEXDurxQ47gJZdCKNQ==",
        "dependencies": {
          "System.Memory": "4.5.4",
          "System.Runtime.CompilerServices.Unsafe": "6.0.0"
        }
      },
<<<<<<< HEAD
      "Microsoft.NETFramework.ReferenceAssemblies.net461": {
        "type": "Transitive",
        "resolved": "1.0.2",
        "contentHash": "8shzGaD5pZi4npuJYCM3de6pl0zlefcbyTIvXIiCdsTqauZ7lAhdaJVtJSqlhYid9VosFAOygBykoJ1SEOlGWA=="
=======
      "Microsoft.NETFramework.ReferenceAssemblies.net462": {
        "type": "Transitive",
        "resolved": "1.0.2",
        "contentHash": "vnWMOt5+4SLOLu5hlB54LMK5OHqsX+5ekbo6vb7USvCM5uA4UKtATuMvIAw69ak62F94c+3895XwF5TcjjzpVw=="
>>>>>>> 86ce2139
      },
      "Microsoft.SourceLink.Common": {
        "type": "Transitive",
        "resolved": "1.1.1",
        "contentHash": "WMcGpWKrmJmzrNeuaEb23bEMnbtR/vLmvZtkAP5qWu7vQsY59GqfRJd65sFpBszbd2k/bQ8cs8eWawQKAabkVg=="
      },
      "Newtonsoft.Json": {
        "type": "Transitive",
        "resolved": "13.0.1",
        "contentHash": "ppPFpBcvxdsfUonNcvITKqLl3bqxWbDCZIzDWHzjpdAHRFfZe0Dw9HmA0+za13IdyrgJwpkDTDA9fHaxOrt20A=="
      },
      "Polly": {
        "type": "Transitive",
        "resolved": "7.2.3",
        "contentHash": "DeCY0OFbNdNxsjntr1gTXHJ5pKUwYzp04Er2LLeN3g6pWhffsGuKVfMBLe1lw7x76HrPkLxKEFxBlpRxS2nDEQ==",
        "dependencies": {
          "System.ValueTuple": "4.5.0"
        }
      },
      "Polly.Extensions.Http": {
        "type": "Transitive",
        "resolved": "3.0.0",
        "contentHash": "drrG+hB3pYFY7w1c3BD+lSGYvH2oIclH8GRSehgfyP5kjnFnHKQuuBhuHLv+PWyFuaTDyk/vfRpnxOzd11+J8g==",
        "dependencies": {
          "Polly": "7.1.0"
        }
      },
      "System.Buffers": {
        "type": "Transitive",
        "resolved": "4.5.1",
        "contentHash": "Rw7ijyl1qqRS0YQD/WycNst8hUUMgrMH4FCn1nNm27M4VxchZ1js3fVjQaANHO5f3sN4isvP4a+Met9Y4YomAg=="
      },
      "System.Diagnostics.DiagnosticSource": {
        "type": "Transitive",
        "resolved": "6.0.0",
        "contentHash": "frQDfv0rl209cKm1lnwTgFPzNigy2EKk1BS3uAvHvlBVKe5cymGyHO+Sj+NLv5VF/AhHsqPIUUwya5oV4CHMUw==",
        "dependencies": {
          "System.Memory": "4.5.4",
          "System.Runtime.CompilerServices.Unsafe": "6.0.0"
        }
      },
      "System.IO.Pipelines": {
        "type": "Transitive",
        "resolved": "6.0.2",
        "contentHash": "cb5OfQjnz+zjpJJei+f3QYK7+wWZrDdNHf3DykO6QCacpNZ80tuNgq1DC2kqlrjfEu+cMUTvulxPIrCMbBkjqg==",
        "dependencies": {
          "System.Buffers": "4.5.1",
          "System.Memory": "4.5.4",
          "System.Threading.Tasks.Extensions": "4.5.4"
        }
      },
      "System.Memory": {
        "type": "Transitive",
        "resolved": "4.5.4",
        "contentHash": "1MbJTHS1lZ4bS4FmsJjnuGJOu88ZzTT2rLvrhW7Ygic+pC0NWA+3hgAen0HRdsocuQXCkUTdFn9yHJJhsijDXw==",
        "dependencies": {
          "System.Buffers": "4.5.1",
          "System.Numerics.Vectors": "4.5.0",
          "System.Runtime.CompilerServices.Unsafe": "4.5.3"
        }
      },
      "System.Net.Http.WinHttpHandler": {
        "type": "Transitive",
        "resolved": "6.0.1",
        "contentHash": "zdSpn2+EPBEXmsopvUjkpvbXNN53dqL7BifCKBJ5M+A/P3JEiCL/guuPwuiazu+RzCuEX/NJLnoXhllaf3vBxg==",
        "dependencies": {
          "System.Buffers": "4.5.1",
          "System.Memory": "4.5.4"
        }
      },
      "System.Numerics.Vectors": {
        "type": "Transitive",
        "resolved": "4.5.0",
        "contentHash": "QQTlPTl06J/iiDbJCiepZ4H//BVraReU4O4EoRw1U02H5TLUIT7xn3GnDp9AXPSlJUDyFs4uWjWafNX6WrAojQ=="
      },
      "System.Runtime.CompilerServices.Unsafe": {
        "type": "Transitive",
        "resolved": "6.0.0",
        "contentHash": "/iUeP3tq1S0XdNNoMz5C9twLSrM/TH+qElHkXWaPvuNOt+99G75NrV0OS2EqHx5wMN7popYjpc8oTjC1y16DLg=="
      },
      "System.Threading.Tasks.Extensions": {
        "type": "Transitive",
        "resolved": "4.5.4",
        "contentHash": "zteT+G8xuGu6mS+mzDzYXbzS7rd3K6Fjb9RiZlYlJPam2/hU7JCBZBVEcywNuR+oZ1ncTvc/cq0faRr3P01OVg==",
        "dependencies": {
          "System.Runtime.CompilerServices.Unsafe": "4.5.3"
        }
      },
      "System.ValueTuple": {
        "type": "Transitive",
        "resolved": "4.5.0",
        "contentHash": "okurQJO6NRE/apDIP23ajJ0hpiNmJ+f0BwOlB/cSqTLQlw5upkf+5+96+iG2Jw40G1fCVCyPz/FhIABUjMR+RQ=="
      }
    },
    ".NETStandard,Version=v2.0": {
      "Alpaca.Markets": {
        "type": "Direct",
<<<<<<< HEAD
        "requested": "[5.3.1, )",
        "resolved": "5.3.1",
        "contentHash": "h6qyJgIQ40NH84U9RznwqA2ig6/RIlh+QKs1K37a7UICncVSYFM8ocZSEJnP5rnz1G4bH1qAKlGY/Pb3fMYPBg==",
        "dependencies": {
          "Newtonsoft.Json": "13.0.1",
          "Polly": "7.2.3",
          "System.IO.Pipelines": "6.0.2",
          "System.Threading.Tasks.Extensions": "4.5.4"
=======
        "requested": "[6.0.3-rc1, )",
        "resolved": "6.0.3-rc1",
        "contentHash": "JyU93ea57Se3ScTZ302oWPV6ohv5s2EBPDzoMPFo2Wn7CSsQ3q1x0uS+d89/RJt32wUE5Fvxd7zbTcNJ06wpng==",
        "dependencies": {
          "Newtonsoft.Json": "13.0.1",
          "Polly": "7.2.3",
          "Portable.System.DateTimeOnly": "6.0.1",
          "System.IO.Pipelines": "6.0.2"
>>>>>>> 86ce2139
        }
      },
      "IsExternalInit": {
        "type": "Direct",
<<<<<<< HEAD
        "requested": "[2022.1.0, )",
        "resolved": "2022.1.0",
        "contentHash": "ASfpoFJxiRsC9Xc4TWuPM41Zb/gl64xwfMOhnOZ3RnVWGYIZchjpWQV5zshJgoc/ZxVtgjaF7b577lURj7E6ig=="
=======
        "requested": "[1.0.2, )",
        "resolved": "1.0.2",
        "contentHash": "Vcztz9HRFvJfpjobZy6fqFVtd8bqQ1KCHp5jQBlqA6q3tu7HVp122g0ESxM/V7uqsCvbub55mCybHC7E96Uunw=="
>>>>>>> 86ce2139
      },
      "JetBrains.Annotations": {
        "type": "Direct",
<<<<<<< HEAD
=======
        "requested": "[2022.1.0, )",
        "resolved": "2022.1.0",
        "contentHash": "ASfpoFJxiRsC9Xc4TWuPM41Zb/gl64xwfMOhnOZ3RnVWGYIZchjpWQV5zshJgoc/ZxVtgjaF7b577lURj7E6ig=="
      },
      "Microsoft.CodeAnalysis.PublicApiAnalyzers": {
        "type": "Direct",
>>>>>>> 86ce2139
        "requested": "[3.3.3, )",
        "resolved": "3.3.3",
        "contentHash": "DWLeZtw2jszmzAh/MZXVo/Dy8fD9vcRaCIRZTaf2ppqaug8BGIV81dQdZfaYFlNuw7FyuZLVC5SZPZsCcePZhQ=="
      },
      "Microsoft.Extensions.Http": {
        "type": "Direct",
        "requested": "[6.0.0, )",
        "resolved": "6.0.0",
        "contentHash": "15+pa2G0bAMHbHewaQIdr/y6ag2H3yh4rd9hTXavtWDzQBkvpe2RMqFg8BxDpcQWssmjmBApGPcw93QRz6YcMg==",
        "dependencies": {
          "Microsoft.Extensions.DependencyInjection.Abstractions": "6.0.0",
          "Microsoft.Extensions.Logging": "6.0.0",
          "Microsoft.Extensions.Logging.Abstractions": "6.0.0",
          "Microsoft.Extensions.Options": "6.0.0"
        }
      },
      "Microsoft.Extensions.Http.Polly": {
        "type": "Direct",
        "requested": "[6.0.5, )",
        "resolved": "6.0.5",
        "contentHash": "wlhxSXzOB7BhSLLGGqU5TRjQfMYO1fECnlHY8z0Km703HGYH9YAhN4OhbvqbtQwtdCJFFT7QxNrbT9bu+pzLQA==",
        "dependencies": {
          "Microsoft.Extensions.Http": "6.0.0",
          "Polly": "7.2.2",
          "Polly.Extensions.Http": "3.0.0"
        }
      },
      "Microsoft.SourceLink.GitHub": {
        "type": "Direct",
        "requested": "[1.1.1, )",
        "resolved": "1.1.1",
        "contentHash": "IaJGnOv/M7UQjRJks7B6p7pbPnOwisYGOIzqCz5ilGFTApZ3ktOR+6zJ12ZRPInulBmdAf1SrGdDG2MU8g6XTw==",
        "dependencies": {
          "Microsoft.Build.Tasks.Git": "1.1.1",
          "Microsoft.SourceLink.Common": "1.1.1"
        }
      },
      "NETStandard.Library": {
        "type": "Direct",
        "requested": "[2.0.3, )",
        "resolved": "2.0.3",
        "contentHash": "st47PosZSHrjECdjeIzZQbzivYBJFv6P2nv4cj2ypdI204DO+vZ7l5raGMiX4eXMJ53RfOIg+/s4DHVZ54Nu2A==",
        "dependencies": {
          "Microsoft.NETCore.Platforms": "1.1.0"
        }
      },
      "Portable.System.DateTimeOnly": {
        "type": "Direct",
        "requested": "[6.0.1, )",
        "resolved": "6.0.1",
        "contentHash": "zYjaLhKPuyz2+namKOd3KqM48aQuCE1DlxTnNv59qJG+wzVFPhUq8h5/Ff4zHJ0iC4M22EWJ+CW1mTSJYb3Bew==",
        "dependencies": {
          "System.Memory": "4.5.4"
        }
      },
      "System.Linq.Async": {
        "type": "Direct",
        "requested": "[6.0.1, )",
        "resolved": "6.0.1",
        "contentHash": "0YhHcaroWpQ9UCot3Pizah7ryAzQhNvobLMSxeDIGmnXfkQn8u5owvpOH0K6EVB+z9L7u6Cc4W17Br/+jyttEQ==",
        "dependencies": {
          "Microsoft.Bcl.AsyncInterfaces": "6.0.0"
        }
      },
      "System.Threading.Channels": {
        "type": "Direct",
        "requested": "[6.0.0, )",
        "resolved": "6.0.0",
        "contentHash": "TY8/9+tI0mNaUMgntOxxaq2ndTkdXqLSxvPmas7XEqOlv9lQtB7wLjYGd756lOaO7Dvb5r/WXhluM+0Xe87v5Q==",
        "dependencies": {
          "System.Threading.Tasks.Extensions": "4.5.4"
        }
      },
      "Microsoft.Bcl.AsyncInterfaces": {
        "type": "Transitive",
        "resolved": "6.0.0",
        "contentHash": "UcSjPsst+DfAdJGVDsu346FX0ci0ah+lw3WRtn18NUwEqRt70HaOQ7lI72vy3+1LxtqI3T5GWwV39rQSrCzAeg==",
        "dependencies": {
          "System.Threading.Tasks.Extensions": "4.5.4"
        }
      },
      "Microsoft.Build.Tasks.Git": {
        "type": "Transitive",
        "resolved": "1.1.1",
        "contentHash": "AT3HlgTjsqHnWpBHSNeR0KxbLZD7bztlZVj7I8vgeYG9SYqbeFGh0TM/KVtC6fg53nrWHl3VfZFvb5BiQFcY6Q=="
      },
      "Microsoft.Extensions.DependencyInjection": {
        "type": "Transitive",
        "resolved": "6.0.0",
        "contentHash": "k6PWQMuoBDGGHOQTtyois2u4AwyVcIwL2LaSLlTZQm2CYcJ1pxbt6jfAnpWmzENA/wfrYRI/X9DTLoUkE4AsLw==",
        "dependencies": {
          "Microsoft.Bcl.AsyncInterfaces": "6.0.0",
          "Microsoft.Extensions.DependencyInjection.Abstractions": "6.0.0",
          "System.Runtime.CompilerServices.Unsafe": "6.0.0",
          "System.Threading.Tasks.Extensions": "4.5.4"
        }
      },
      "Microsoft.Extensions.DependencyInjection.Abstractions": {
        "type": "Transitive",
        "resolved": "6.0.0",
        "contentHash": "xlzi2IYREJH3/m6+lUrQlujzX8wDitm4QGnUu6kUXTQAWPuZY8i+ticFJbzfqaetLA6KR/rO6Ew/HuYD+bxifg==",
        "dependencies": {
          "Microsoft.Bcl.AsyncInterfaces": "6.0.0",
          "System.Threading.Tasks.Extensions": "4.5.4"
        }
      },
      "Microsoft.Extensions.Logging": {
        "type": "Transitive",
        "resolved": "6.0.0",
        "contentHash": "eIbyj40QDg1NDz0HBW0S5f3wrLVnKWnDJ/JtZ+yJDFnDj90VoPuoPmFkeaXrtu+0cKm5GRAwoDf+dBWXK0TUdg==",
        "dependencies": {
          "Microsoft.Bcl.AsyncInterfaces": "6.0.0",
          "Microsoft.Extensions.DependencyInjection": "6.0.0",
          "Microsoft.Extensions.DependencyInjection.Abstractions": "6.0.0",
          "Microsoft.Extensions.Logging.Abstractions": "6.0.0",
          "Microsoft.Extensions.Options": "6.0.0",
          "System.Diagnostics.DiagnosticSource": "6.0.0"
        }
      },
      "Microsoft.Extensions.Logging.Abstractions": {
        "type": "Transitive",
        "resolved": "6.0.0",
        "contentHash": "/HggWBbTwy8TgebGSX5DBZ24ndhzi93sHUBDvP1IxbZD7FDokYzdAr6+vbWGjw2XAfR2EJ1sfKUotpjHnFWPxA==",
        "dependencies": {
          "System.Buffers": "4.5.1",
          "System.Memory": "4.5.4"
        }
      },
      "Microsoft.Extensions.Options": {
        "type": "Transitive",
        "resolved": "6.0.0",
        "contentHash": "dzXN0+V1AyjOe2xcJ86Qbo233KHuLEY0njf/P2Kw8SfJU+d45HNS2ctJdnEnrWbM9Ye2eFgaC5Mj9otRMU6IsQ==",
        "dependencies": {
          "Microsoft.Extensions.DependencyInjection.Abstractions": "6.0.0",
          "Microsoft.Extensions.Primitives": "6.0.0",
          "System.ComponentModel.Annotations": "5.0.0"
        }
      },
      "Microsoft.Extensions.Primitives": {
        "type": "Transitive",
        "resolved": "6.0.0",
        "contentHash": "9+PnzmQFfEFNR9J2aDTfJGGupShHjOuGw4VUv+JB044biSHrnmCIMD+mJHmb2H7YryrfBEXDurxQ47gJZdCKNQ==",
        "dependencies": {
          "System.Memory": "4.5.4",
          "System.Runtime.CompilerServices.Unsafe": "6.0.0"
        }
      },
      "Microsoft.NETCore.Platforms": {
        "type": "Transitive",
        "resolved": "1.1.0",
        "contentHash": "kz0PEW2lhqygehI/d6XsPCQzD7ff7gUJaVGPVETX611eadGsA3A877GdSlU0LRVMCTH/+P3o2iDTak+S08V2+A=="
      },
      "Microsoft.SourceLink.Common": {
        "type": "Transitive",
        "resolved": "1.1.1",
        "contentHash": "WMcGpWKrmJmzrNeuaEb23bEMnbtR/vLmvZtkAP5qWu7vQsY59GqfRJd65sFpBszbd2k/bQ8cs8eWawQKAabkVg=="
      },
      "Newtonsoft.Json": {
        "type": "Transitive",
        "resolved": "13.0.1",
        "contentHash": "ppPFpBcvxdsfUonNcvITKqLl3bqxWbDCZIzDWHzjpdAHRFfZe0Dw9HmA0+za13IdyrgJwpkDTDA9fHaxOrt20A=="
      },
      "Polly": {
        "type": "Transitive",
        "resolved": "7.2.3",
        "contentHash": "DeCY0OFbNdNxsjntr1gTXHJ5pKUwYzp04Er2LLeN3g6pWhffsGuKVfMBLe1lw7x76HrPkLxKEFxBlpRxS2nDEQ=="
      },
      "Polly.Extensions.Http": {
        "type": "Transitive",
        "resolved": "3.0.0",
        "contentHash": "drrG+hB3pYFY7w1c3BD+lSGYvH2oIclH8GRSehgfyP5kjnFnHKQuuBhuHLv+PWyFuaTDyk/vfRpnxOzd11+J8g==",
        "dependencies": {
          "Polly": "7.1.0"
        }
      },
      "System.Buffers": {
        "type": "Transitive",
        "resolved": "4.5.1",
        "contentHash": "Rw7ijyl1qqRS0YQD/WycNst8hUUMgrMH4FCn1nNm27M4VxchZ1js3fVjQaANHO5f3sN4isvP4a+Met9Y4YomAg=="
      },
      "System.ComponentModel.Annotations": {
        "type": "Transitive",
        "resolved": "5.0.0",
        "contentHash": "dMkqfy2el8A8/I76n2Hi1oBFEbG1SfxD2l5nhwXV3XjlnOmwxJlQbYpJH4W51odnU9sARCSAgv7S3CyAFMkpYg=="
      },
      "System.Diagnostics.DiagnosticSource": {
        "type": "Transitive",
        "resolved": "6.0.0",
        "contentHash": "frQDfv0rl209cKm1lnwTgFPzNigy2EKk1BS3uAvHvlBVKe5cymGyHO+Sj+NLv5VF/AhHsqPIUUwya5oV4CHMUw==",
        "dependencies": {
          "System.Memory": "4.5.4",
          "System.Runtime.CompilerServices.Unsafe": "6.0.0"
        }
      },
      "System.IO.Pipelines": {
        "type": "Transitive",
        "resolved": "6.0.2",
        "contentHash": "cb5OfQjnz+zjpJJei+f3QYK7+wWZrDdNHf3DykO6QCacpNZ80tuNgq1DC2kqlrjfEu+cMUTvulxPIrCMbBkjqg==",
        "dependencies": {
          "System.Buffers": "4.5.1",
          "System.Memory": "4.5.4",
          "System.Threading.Tasks.Extensions": "4.5.4"
        }
      },
      "System.Memory": {
        "type": "Transitive",
        "resolved": "4.5.4",
        "contentHash": "1MbJTHS1lZ4bS4FmsJjnuGJOu88ZzTT2rLvrhW7Ygic+pC0NWA+3hgAen0HRdsocuQXCkUTdFn9yHJJhsijDXw==",
        "dependencies": {
          "System.Buffers": "4.5.1",
          "System.Numerics.Vectors": "4.4.0",
          "System.Runtime.CompilerServices.Unsafe": "4.5.3"
        }
      },
      "System.Numerics.Vectors": {
        "type": "Transitive",
        "resolved": "4.4.0",
        "contentHash": "UiLzLW+Lw6HLed1Hcg+8jSRttrbuXv7DANVj0DkL9g6EnnzbL75EB7EWsw5uRbhxd/4YdG8li5XizGWepmG3PQ=="
      },
      "System.Runtime.CompilerServices.Unsafe": {
        "type": "Transitive",
        "resolved": "6.0.0",
        "contentHash": "/iUeP3tq1S0XdNNoMz5C9twLSrM/TH+qElHkXWaPvuNOt+99G75NrV0OS2EqHx5wMN7popYjpc8oTjC1y16DLg=="
      },
      "System.Threading.Tasks.Extensions": {
        "type": "Transitive",
        "resolved": "4.5.4",
        "contentHash": "zteT+G8xuGu6mS+mzDzYXbzS7rd3K6Fjb9RiZlYlJPam2/hU7JCBZBVEcywNuR+oZ1ncTvc/cq0faRr3P01OVg==",
        "dependencies": {
          "System.Runtime.CompilerServices.Unsafe": "4.5.3"
        }
      }
    },
    ".NETStandard,Version=v2.1": {
      "Alpaca.Markets": {
        "type": "Direct",
<<<<<<< HEAD
        "requested": "[5.3.1, )",
        "resolved": "5.3.1",
        "contentHash": "h6qyJgIQ40NH84U9RznwqA2ig6/RIlh+QKs1K37a7UICncVSYFM8ocZSEJnP5rnz1G4bH1qAKlGY/Pb3fMYPBg==",
        "dependencies": {
          "Newtonsoft.Json": "13.0.1",
          "Polly": "7.2.3",
          "System.IO.Pipelines": "6.0.2",
          "System.Threading.Tasks.Extensions": "4.5.4"
=======
        "requested": "[6.0.3-rc1, )",
        "resolved": "6.0.3-rc1",
        "contentHash": "JyU93ea57Se3ScTZ302oWPV6ohv5s2EBPDzoMPFo2Wn7CSsQ3q1x0uS+d89/RJt32wUE5Fvxd7zbTcNJ06wpng==",
        "dependencies": {
          "Newtonsoft.Json": "13.0.1",
          "Polly": "7.2.3",
          "Portable.System.DateTimeOnly": "6.0.1",
          "System.IO.Pipelines": "6.0.2"
>>>>>>> 86ce2139
        }
      },
      "IsExternalInit": {
        "type": "Direct",
<<<<<<< HEAD
        "requested": "[2022.1.0, )",
        "resolved": "2022.1.0",
        "contentHash": "ASfpoFJxiRsC9Xc4TWuPM41Zb/gl64xwfMOhnOZ3RnVWGYIZchjpWQV5zshJgoc/ZxVtgjaF7b577lURj7E6ig=="
=======
        "requested": "[1.0.2, )",
        "resolved": "1.0.2",
        "contentHash": "Vcztz9HRFvJfpjobZy6fqFVtd8bqQ1KCHp5jQBlqA6q3tu7HVp122g0ESxM/V7uqsCvbub55mCybHC7E96Uunw=="
>>>>>>> 86ce2139
      },
      "JetBrains.Annotations": {
        "type": "Direct",
<<<<<<< HEAD
=======
        "requested": "[2022.1.0, )",
        "resolved": "2022.1.0",
        "contentHash": "ASfpoFJxiRsC9Xc4TWuPM41Zb/gl64xwfMOhnOZ3RnVWGYIZchjpWQV5zshJgoc/ZxVtgjaF7b577lURj7E6ig=="
      },
      "Microsoft.CodeAnalysis.PublicApiAnalyzers": {
        "type": "Direct",
>>>>>>> 86ce2139
        "requested": "[3.3.3, )",
        "resolved": "3.3.3",
        "contentHash": "DWLeZtw2jszmzAh/MZXVo/Dy8fD9vcRaCIRZTaf2ppqaug8BGIV81dQdZfaYFlNuw7FyuZLVC5SZPZsCcePZhQ=="
      },
      "Microsoft.Extensions.Http": {
        "type": "Direct",
        "requested": "[6.0.0, )",
        "resolved": "6.0.0",
        "contentHash": "15+pa2G0bAMHbHewaQIdr/y6ag2H3yh4rd9hTXavtWDzQBkvpe2RMqFg8BxDpcQWssmjmBApGPcw93QRz6YcMg==",
        "dependencies": {
          "Microsoft.Extensions.DependencyInjection.Abstractions": "6.0.0",
          "Microsoft.Extensions.Logging": "6.0.0",
          "Microsoft.Extensions.Logging.Abstractions": "6.0.0",
          "Microsoft.Extensions.Options": "6.0.0"
        }
      },
      "Microsoft.Extensions.Http.Polly": {
        "type": "Direct",
        "requested": "[6.0.5, )",
        "resolved": "6.0.5",
        "contentHash": "wlhxSXzOB7BhSLLGGqU5TRjQfMYO1fECnlHY8z0Km703HGYH9YAhN4OhbvqbtQwtdCJFFT7QxNrbT9bu+pzLQA==",
        "dependencies": {
          "Microsoft.Extensions.Http": "6.0.0",
          "Polly": "7.2.2",
          "Polly.Extensions.Http": "3.0.0"
        }
      },
      "Microsoft.SourceLink.GitHub": {
        "type": "Direct",
        "requested": "[1.1.1, )",
        "resolved": "1.1.1",
        "contentHash": "IaJGnOv/M7UQjRJks7B6p7pbPnOwisYGOIzqCz5ilGFTApZ3ktOR+6zJ12ZRPInulBmdAf1SrGdDG2MU8g6XTw==",
        "dependencies": {
          "Microsoft.Build.Tasks.Git": "1.1.1",
          "Microsoft.SourceLink.Common": "1.1.1"
        }
      },
      "Portable.System.DateTimeOnly": {
        "type": "Direct",
        "requested": "[6.0.1, )",
        "resolved": "6.0.1",
        "contentHash": "zYjaLhKPuyz2+namKOd3KqM48aQuCE1DlxTnNv59qJG+wzVFPhUq8h5/Ff4zHJ0iC4M22EWJ+CW1mTSJYb3Bew=="
      },
      "System.Linq.Async": {
        "type": "Direct",
        "requested": "[6.0.1, )",
        "resolved": "6.0.1",
        "contentHash": "0YhHcaroWpQ9UCot3Pizah7ryAzQhNvobLMSxeDIGmnXfkQn8u5owvpOH0K6EVB+z9L7u6Cc4W17Br/+jyttEQ=="
      },
      "System.Threading.Channels": {
        "type": "Direct",
        "requested": "[6.0.0, )",
        "resolved": "6.0.0",
        "contentHash": "TY8/9+tI0mNaUMgntOxxaq2ndTkdXqLSxvPmas7XEqOlv9lQtB7wLjYGd756lOaO7Dvb5r/WXhluM+0Xe87v5Q=="
      },
      "Microsoft.Build.Tasks.Git": {
        "type": "Transitive",
        "resolved": "1.1.1",
        "contentHash": "AT3HlgTjsqHnWpBHSNeR0KxbLZD7bztlZVj7I8vgeYG9SYqbeFGh0TM/KVtC6fg53nrWHl3VfZFvb5BiQFcY6Q=="
      },
      "Microsoft.Extensions.DependencyInjection": {
        "type": "Transitive",
        "resolved": "6.0.0",
        "contentHash": "k6PWQMuoBDGGHOQTtyois2u4AwyVcIwL2LaSLlTZQm2CYcJ1pxbt6jfAnpWmzENA/wfrYRI/X9DTLoUkE4AsLw==",
        "dependencies": {
          "Microsoft.Extensions.DependencyInjection.Abstractions": "6.0.0",
          "System.Runtime.CompilerServices.Unsafe": "6.0.0"
        }
      },
      "Microsoft.Extensions.DependencyInjection.Abstractions": {
        "type": "Transitive",
        "resolved": "6.0.0",
        "contentHash": "xlzi2IYREJH3/m6+lUrQlujzX8wDitm4QGnUu6kUXTQAWPuZY8i+ticFJbzfqaetLA6KR/rO6Ew/HuYD+bxifg=="
      },
      "Microsoft.Extensions.Logging": {
        "type": "Transitive",
        "resolved": "6.0.0",
        "contentHash": "eIbyj40QDg1NDz0HBW0S5f3wrLVnKWnDJ/JtZ+yJDFnDj90VoPuoPmFkeaXrtu+0cKm5GRAwoDf+dBWXK0TUdg==",
        "dependencies": {
          "Microsoft.Extensions.DependencyInjection": "6.0.0",
          "Microsoft.Extensions.DependencyInjection.Abstractions": "6.0.0",
          "Microsoft.Extensions.Logging.Abstractions": "6.0.0",
          "Microsoft.Extensions.Options": "6.0.0",
          "System.Diagnostics.DiagnosticSource": "6.0.0"
        }
      },
      "Microsoft.Extensions.Logging.Abstractions": {
        "type": "Transitive",
        "resolved": "6.0.0",
        "contentHash": "/HggWBbTwy8TgebGSX5DBZ24ndhzi93sHUBDvP1IxbZD7FDokYzdAr6+vbWGjw2XAfR2EJ1sfKUotpjHnFWPxA==",
        "dependencies": {
          "System.Buffers": "4.5.1",
          "System.Memory": "4.5.4"
        }
      },
      "Microsoft.Extensions.Options": {
        "type": "Transitive",
        "resolved": "6.0.0",
        "contentHash": "dzXN0+V1AyjOe2xcJ86Qbo233KHuLEY0njf/P2Kw8SfJU+d45HNS2ctJdnEnrWbM9Ye2eFgaC5Mj9otRMU6IsQ==",
        "dependencies": {
          "Microsoft.Extensions.DependencyInjection.Abstractions": "6.0.0",
          "Microsoft.Extensions.Primitives": "6.0.0"
        }
      },
      "Microsoft.Extensions.Primitives": {
        "type": "Transitive",
        "resolved": "6.0.0",
        "contentHash": "9+PnzmQFfEFNR9J2aDTfJGGupShHjOuGw4VUv+JB044biSHrnmCIMD+mJHmb2H7YryrfBEXDurxQ47gJZdCKNQ==",
        "dependencies": {
          "System.Memory": "4.5.4",
          "System.Runtime.CompilerServices.Unsafe": "6.0.0"
        }
      },
      "Microsoft.SourceLink.Common": {
        "type": "Transitive",
        "resolved": "1.1.1",
        "contentHash": "WMcGpWKrmJmzrNeuaEb23bEMnbtR/vLmvZtkAP5qWu7vQsY59GqfRJd65sFpBszbd2k/bQ8cs8eWawQKAabkVg=="
      },
      "Newtonsoft.Json": {
        "type": "Transitive",
        "resolved": "13.0.1",
        "contentHash": "ppPFpBcvxdsfUonNcvITKqLl3bqxWbDCZIzDWHzjpdAHRFfZe0Dw9HmA0+za13IdyrgJwpkDTDA9fHaxOrt20A=="
      },
      "Polly": {
        "type": "Transitive",
        "resolved": "7.2.3",
        "contentHash": "DeCY0OFbNdNxsjntr1gTXHJ5pKUwYzp04Er2LLeN3g6pWhffsGuKVfMBLe1lw7x76HrPkLxKEFxBlpRxS2nDEQ=="
      },
      "Polly.Extensions.Http": {
        "type": "Transitive",
        "resolved": "3.0.0",
        "contentHash": "drrG+hB3pYFY7w1c3BD+lSGYvH2oIclH8GRSehgfyP5kjnFnHKQuuBhuHLv+PWyFuaTDyk/vfRpnxOzd11+J8g==",
        "dependencies": {
          "Polly": "7.1.0"
        }
      },
      "System.Buffers": {
        "type": "Transitive",
        "resolved": "4.5.1",
        "contentHash": "Rw7ijyl1qqRS0YQD/WycNst8hUUMgrMH4FCn1nNm27M4VxchZ1js3fVjQaANHO5f3sN4isvP4a+Met9Y4YomAg=="
      },
      "System.Diagnostics.DiagnosticSource": {
        "type": "Transitive",
        "resolved": "6.0.0",
        "contentHash": "frQDfv0rl209cKm1lnwTgFPzNigy2EKk1BS3uAvHvlBVKe5cymGyHO+Sj+NLv5VF/AhHsqPIUUwya5oV4CHMUw==",
        "dependencies": {
          "System.Memory": "4.5.4",
          "System.Runtime.CompilerServices.Unsafe": "6.0.0"
        }
      },
      "System.IO.Pipelines": {
        "type": "Transitive",
        "resolved": "6.0.2",
        "contentHash": "cb5OfQjnz+zjpJJei+f3QYK7+wWZrDdNHf3DykO6QCacpNZ80tuNgq1DC2kqlrjfEu+cMUTvulxPIrCMbBkjqg==",
        "dependencies": {
          "System.Buffers": "4.5.1",
          "System.Memory": "4.5.4",
          "System.Threading.Tasks.Extensions": "4.5.4"
        }
      },
      "System.Memory": {
        "type": "Transitive",
        "resolved": "4.5.4",
        "contentHash": "1MbJTHS1lZ4bS4FmsJjnuGJOu88ZzTT2rLvrhW7Ygic+pC0NWA+3hgAen0HRdsocuQXCkUTdFn9yHJJhsijDXw==",
        "dependencies": {
          "System.Buffers": "4.5.1",
          "System.Numerics.Vectors": "4.4.0",
          "System.Runtime.CompilerServices.Unsafe": "4.5.3"
        }
      },
      "System.Numerics.Vectors": {
        "type": "Transitive",
        "resolved": "4.4.0",
        "contentHash": "UiLzLW+Lw6HLed1Hcg+8jSRttrbuXv7DANVj0DkL9g6EnnzbL75EB7EWsw5uRbhxd/4YdG8li5XizGWepmG3PQ=="
      },
      "System.Runtime.CompilerServices.Unsafe": {
        "type": "Transitive",
        "resolved": "6.0.0",
        "contentHash": "/iUeP3tq1S0XdNNoMz5C9twLSrM/TH+qElHkXWaPvuNOt+99G75NrV0OS2EqHx5wMN7popYjpc8oTjC1y16DLg=="
      },
      "System.Threading.Tasks.Extensions": {
        "type": "Transitive",
        "resolved": "4.5.4",
        "contentHash": "zteT+G8xuGu6mS+mzDzYXbzS7rd3K6Fjb9RiZlYlJPam2/hU7JCBZBVEcywNuR+oZ1ncTvc/cq0faRr3P01OVg==",
        "dependencies": {
          "System.Runtime.CompilerServices.Unsafe": "4.5.3"
        }
      }
    },
    "net6.0": {
      "Alpaca.Markets": {
        "type": "Direct",
<<<<<<< HEAD
        "requested": "[5.3.1, )",
        "resolved": "5.3.1",
        "contentHash": "h6qyJgIQ40NH84U9RznwqA2ig6/RIlh+QKs1K37a7UICncVSYFM8ocZSEJnP5rnz1G4bH1qAKlGY/Pb3fMYPBg==",
        "dependencies": {
          "Newtonsoft.Json": "13.0.1",
          "Polly": "7.2.3",
          "System.IO.Pipelines": "6.0.2",
          "System.Threading.Tasks.Extensions": "4.5.4"
=======
        "requested": "[6.0.3-rc1, )",
        "resolved": "6.0.3-rc1",
        "contentHash": "JyU93ea57Se3ScTZ302oWPV6ohv5s2EBPDzoMPFo2Wn7CSsQ3q1x0uS+d89/RJt32wUE5Fvxd7zbTcNJ06wpng==",
        "dependencies": {
          "Newtonsoft.Json": "13.0.1",
          "Polly": "7.2.3",
          "System.IO.Pipelines": "6.0.2"
>>>>>>> 86ce2139
        }
      },
      "IsExternalInit": {
        "type": "Direct",
<<<<<<< HEAD
        "requested": "[2022.1.0, )",
        "resolved": "2022.1.0",
        "contentHash": "ASfpoFJxiRsC9Xc4TWuPM41Zb/gl64xwfMOhnOZ3RnVWGYIZchjpWQV5zshJgoc/ZxVtgjaF7b577lURj7E6ig=="
=======
        "requested": "[1.0.2, )",
        "resolved": "1.0.2",
        "contentHash": "Vcztz9HRFvJfpjobZy6fqFVtd8bqQ1KCHp5jQBlqA6q3tu7HVp122g0ESxM/V7uqsCvbub55mCybHC7E96Uunw=="
>>>>>>> 86ce2139
      },
      "JetBrains.Annotations": {
        "type": "Direct",
<<<<<<< HEAD
=======
        "requested": "[2022.1.0, )",
        "resolved": "2022.1.0",
        "contentHash": "ASfpoFJxiRsC9Xc4TWuPM41Zb/gl64xwfMOhnOZ3RnVWGYIZchjpWQV5zshJgoc/ZxVtgjaF7b577lURj7E6ig=="
      },
      "Microsoft.CodeAnalysis.PublicApiAnalyzers": {
        "type": "Direct",
>>>>>>> 86ce2139
        "requested": "[3.3.3, )",
        "resolved": "3.3.3",
        "contentHash": "DWLeZtw2jszmzAh/MZXVo/Dy8fD9vcRaCIRZTaf2ppqaug8BGIV81dQdZfaYFlNuw7FyuZLVC5SZPZsCcePZhQ=="
      },
      "Microsoft.Extensions.Http": {
        "type": "Direct",
        "requested": "[6.0.0, )",
        "resolved": "6.0.0",
        "contentHash": "15+pa2G0bAMHbHewaQIdr/y6ag2H3yh4rd9hTXavtWDzQBkvpe2RMqFg8BxDpcQWssmjmBApGPcw93QRz6YcMg==",
        "dependencies": {
          "Microsoft.Extensions.DependencyInjection.Abstractions": "6.0.0",
          "Microsoft.Extensions.Logging": "6.0.0",
          "Microsoft.Extensions.Logging.Abstractions": "6.0.0",
          "Microsoft.Extensions.Options": "6.0.0"
        }
      },
      "Microsoft.Extensions.Http.Polly": {
        "type": "Direct",
        "requested": "[6.0.5, )",
        "resolved": "6.0.5",
        "contentHash": "wlhxSXzOB7BhSLLGGqU5TRjQfMYO1fECnlHY8z0Km703HGYH9YAhN4OhbvqbtQwtdCJFFT7QxNrbT9bu+pzLQA==",
        "dependencies": {
          "Microsoft.Extensions.Http": "6.0.0",
          "Polly": "7.2.2",
          "Polly.Extensions.Http": "3.0.0"
        }
      },
      "Microsoft.SourceLink.GitHub": {
        "type": "Direct",
        "requested": "[1.1.1, )",
        "resolved": "1.1.1",
        "contentHash": "IaJGnOv/M7UQjRJks7B6p7pbPnOwisYGOIzqCz5ilGFTApZ3ktOR+6zJ12ZRPInulBmdAf1SrGdDG2MU8g6XTw==",
<<<<<<< HEAD
        "dependencies": {
          "Microsoft.Build.Tasks.Git": "1.1.1",
          "Microsoft.SourceLink.Common": "1.1.1"
=======
        "dependencies": {
          "Microsoft.Build.Tasks.Git": "1.1.1",
          "Microsoft.SourceLink.Common": "1.1.1"
        }
      },
      "System.Linq.Async": {
        "type": "Direct",
        "requested": "[6.0.1, )",
        "resolved": "6.0.1",
        "contentHash": "0YhHcaroWpQ9UCot3Pizah7ryAzQhNvobLMSxeDIGmnXfkQn8u5owvpOH0K6EVB+z9L7u6Cc4W17Br/+jyttEQ==",
        "dependencies": {
          "Microsoft.Bcl.AsyncInterfaces": "6.0.0"
>>>>>>> 86ce2139
        }
      },
      "System.Threading.Channels": {
        "type": "Direct",
        "requested": "[6.0.0, )",
        "resolved": "6.0.0",
        "contentHash": "TY8/9+tI0mNaUMgntOxxaq2ndTkdXqLSxvPmas7XEqOlv9lQtB7wLjYGd756lOaO7Dvb5r/WXhluM+0Xe87v5Q=="
<<<<<<< HEAD
=======
      },
      "Microsoft.Bcl.AsyncInterfaces": {
        "type": "Transitive",
        "resolved": "6.0.0",
        "contentHash": "UcSjPsst+DfAdJGVDsu346FX0ci0ah+lw3WRtn18NUwEqRt70HaOQ7lI72vy3+1LxtqI3T5GWwV39rQSrCzAeg=="
>>>>>>> 86ce2139
      },
      "Microsoft.Build.Tasks.Git": {
        "type": "Transitive",
        "resolved": "1.1.1",
        "contentHash": "AT3HlgTjsqHnWpBHSNeR0KxbLZD7bztlZVj7I8vgeYG9SYqbeFGh0TM/KVtC6fg53nrWHl3VfZFvb5BiQFcY6Q=="
      },
      "Microsoft.Extensions.DependencyInjection": {
        "type": "Transitive",
        "resolved": "6.0.0",
        "contentHash": "k6PWQMuoBDGGHOQTtyois2u4AwyVcIwL2LaSLlTZQm2CYcJ1pxbt6jfAnpWmzENA/wfrYRI/X9DTLoUkE4AsLw==",
        "dependencies": {
          "Microsoft.Extensions.DependencyInjection.Abstractions": "6.0.0",
          "System.Runtime.CompilerServices.Unsafe": "6.0.0"
        }
      },
      "Microsoft.Extensions.DependencyInjection.Abstractions": {
        "type": "Transitive",
        "resolved": "6.0.0",
        "contentHash": "xlzi2IYREJH3/m6+lUrQlujzX8wDitm4QGnUu6kUXTQAWPuZY8i+ticFJbzfqaetLA6KR/rO6Ew/HuYD+bxifg=="
      },
      "Microsoft.Extensions.Logging": {
        "type": "Transitive",
        "resolved": "6.0.0",
        "contentHash": "eIbyj40QDg1NDz0HBW0S5f3wrLVnKWnDJ/JtZ+yJDFnDj90VoPuoPmFkeaXrtu+0cKm5GRAwoDf+dBWXK0TUdg==",
        "dependencies": {
          "Microsoft.Extensions.DependencyInjection": "6.0.0",
          "Microsoft.Extensions.DependencyInjection.Abstractions": "6.0.0",
          "Microsoft.Extensions.Logging.Abstractions": "6.0.0",
          "Microsoft.Extensions.Options": "6.0.0",
          "System.Diagnostics.DiagnosticSource": "6.0.0"
        }
      },
      "Microsoft.Extensions.Logging.Abstractions": {
        "type": "Transitive",
        "resolved": "6.0.0",
<<<<<<< HEAD
        "contentHash": "/HggWBbTwy8TgebGSX5DBZ24ndhzi93sHUBDvP1IxbZD7FDokYzdAr6+vbWGjw2XAfR2EJ1sfKUotpjHnFWPxA==",
        "dependencies": {
          "System.Buffers": "4.5.1",
          "System.Memory": "4.5.4"
        }
=======
        "contentHash": "/HggWBbTwy8TgebGSX5DBZ24ndhzi93sHUBDvP1IxbZD7FDokYzdAr6+vbWGjw2XAfR2EJ1sfKUotpjHnFWPxA=="
>>>>>>> 86ce2139
      },
      "Microsoft.Extensions.Options": {
        "type": "Transitive",
        "resolved": "6.0.0",
        "contentHash": "dzXN0+V1AyjOe2xcJ86Qbo233KHuLEY0njf/P2Kw8SfJU+d45HNS2ctJdnEnrWbM9Ye2eFgaC5Mj9otRMU6IsQ==",
        "dependencies": {
          "Microsoft.Extensions.DependencyInjection.Abstractions": "6.0.0",
          "Microsoft.Extensions.Primitives": "6.0.0"
        }
      },
      "Microsoft.Extensions.Primitives": {
        "type": "Transitive",
        "resolved": "6.0.0",
        "contentHash": "9+PnzmQFfEFNR9J2aDTfJGGupShHjOuGw4VUv+JB044biSHrnmCIMD+mJHmb2H7YryrfBEXDurxQ47gJZdCKNQ==",
        "dependencies": {
          "System.Runtime.CompilerServices.Unsafe": "6.0.0"
        }
      },
      "Microsoft.SourceLink.Common": {
        "type": "Transitive",
        "resolved": "1.1.1",
        "contentHash": "WMcGpWKrmJmzrNeuaEb23bEMnbtR/vLmvZtkAP5qWu7vQsY59GqfRJd65sFpBszbd2k/bQ8cs8eWawQKAabkVg=="
      },
      "Newtonsoft.Json": {
        "type": "Transitive",
        "resolved": "13.0.1",
        "contentHash": "ppPFpBcvxdsfUonNcvITKqLl3bqxWbDCZIzDWHzjpdAHRFfZe0Dw9HmA0+za13IdyrgJwpkDTDA9fHaxOrt20A=="
      },
      "Polly": {
        "type": "Transitive",
        "resolved": "7.2.3",
        "contentHash": "DeCY0OFbNdNxsjntr1gTXHJ5pKUwYzp04Er2LLeN3g6pWhffsGuKVfMBLe1lw7x76HrPkLxKEFxBlpRxS2nDEQ=="
      },
      "Polly.Extensions.Http": {
        "type": "Transitive",
        "resolved": "3.0.0",
        "contentHash": "drrG+hB3pYFY7w1c3BD+lSGYvH2oIclH8GRSehgfyP5kjnFnHKQuuBhuHLv+PWyFuaTDyk/vfRpnxOzd11+J8g==",
        "dependencies": {
          "Polly": "7.1.0"
        }
      },
<<<<<<< HEAD
      "System.Buffers": {
        "type": "Transitive",
        "resolved": "4.5.1",
        "contentHash": "Rw7ijyl1qqRS0YQD/WycNst8hUUMgrMH4FCn1nNm27M4VxchZ1js3fVjQaANHO5f3sN4isvP4a+Met9Y4YomAg=="
      },
=======
>>>>>>> 86ce2139
      "System.Diagnostics.DiagnosticSource": {
        "type": "Transitive",
        "resolved": "6.0.0",
        "contentHash": "frQDfv0rl209cKm1lnwTgFPzNigy2EKk1BS3uAvHvlBVKe5cymGyHO+Sj+NLv5VF/AhHsqPIUUwya5oV4CHMUw==",
        "dependencies": {
          "System.Runtime.CompilerServices.Unsafe": "6.0.0"
        }
      },
      "System.IO.Pipelines": {
        "type": "Transitive",
        "resolved": "6.0.2",
        "contentHash": "cb5OfQjnz+zjpJJei+f3QYK7+wWZrDdNHf3DykO6QCacpNZ80tuNgq1DC2kqlrjfEu+cMUTvulxPIrCMbBkjqg=="
<<<<<<< HEAD
      },
      "System.Memory": {
        "type": "Transitive",
        "resolved": "4.5.4",
        "contentHash": "1MbJTHS1lZ4bS4FmsJjnuGJOu88ZzTT2rLvrhW7Ygic+pC0NWA+3hgAen0HRdsocuQXCkUTdFn9yHJJhsijDXw=="
      },
      "System.Runtime.CompilerServices.Unsafe": {
        "type": "Transitive",
        "resolved": "6.0.0",
        "contentHash": "/iUeP3tq1S0XdNNoMz5C9twLSrM/TH+qElHkXWaPvuNOt+99G75NrV0OS2EqHx5wMN7popYjpc8oTjC1y16DLg=="
=======
>>>>>>> 86ce2139
      },
      "System.Runtime.CompilerServices.Unsafe": {
        "type": "Transitive",
        "resolved": "6.0.0",
        "contentHash": "/iUeP3tq1S0XdNNoMz5C9twLSrM/TH+qElHkXWaPvuNOt+99G75NrV0OS2EqHx5wMN7popYjpc8oTjC1y16DLg=="
      }
    }
  }
}<|MERGE_RESOLUTION|>--- conflicted
+++ resolved
@@ -4,17 +4,6 @@
     ".NETFramework,Version=v4.6.2": {
       "Alpaca.Markets": {
         "type": "Direct",
-<<<<<<< HEAD
-        "requested": "[5.3.1, )",
-        "resolved": "5.3.1",
-        "contentHash": "h6qyJgIQ40NH84U9RznwqA2ig6/RIlh+QKs1K37a7UICncVSYFM8ocZSEJnP5rnz1G4bH1qAKlGY/Pb3fMYPBg==",
-        "dependencies": {
-          "Newtonsoft.Json": "13.0.1",
-          "Polly": "7.2.3",
-          "System.IO.Pipelines": "6.0.2",
-          "System.Net.Http.WinHttpHandler": "6.0.1",
-          "System.Threading.Tasks.Extensions": "4.5.4"
-=======
         "requested": "[6.0.3-rc1, )",
         "resolved": "6.0.3-rc1",
         "contentHash": "JyU93ea57Se3ScTZ302oWPV6ohv5s2EBPDzoMPFo2Wn7CSsQ3q1x0uS+d89/RJt32wUE5Fvxd7zbTcNJ06wpng==",
@@ -24,32 +13,22 @@
           "Portable.System.DateTimeOnly": "6.0.1",
           "System.IO.Pipelines": "6.0.2",
           "System.Net.Http.WinHttpHandler": "6.0.1"
->>>>>>> 86ce2139
         }
       },
       "IsExternalInit": {
         "type": "Direct",
-<<<<<<< HEAD
+        "requested": "[1.0.2, )",
+        "resolved": "1.0.2",
+        "contentHash": "Vcztz9HRFvJfpjobZy6fqFVtd8bqQ1KCHp5jQBlqA6q3tu7HVp122g0ESxM/V7uqsCvbub55mCybHC7E96Uunw=="
+      },
+      "JetBrains.Annotations": {
+        "type": "Direct",
         "requested": "[2022.1.0, )",
         "resolved": "2022.1.0",
         "contentHash": "ASfpoFJxiRsC9Xc4TWuPM41Zb/gl64xwfMOhnOZ3RnVWGYIZchjpWQV5zshJgoc/ZxVtgjaF7b577lURj7E6ig=="
-=======
-        "requested": "[1.0.2, )",
-        "resolved": "1.0.2",
-        "contentHash": "Vcztz9HRFvJfpjobZy6fqFVtd8bqQ1KCHp5jQBlqA6q3tu7HVp122g0ESxM/V7uqsCvbub55mCybHC7E96Uunw=="
->>>>>>> 86ce2139
-      },
-      "JetBrains.Annotations": {
-        "type": "Direct",
-<<<<<<< HEAD
-=======
-        "requested": "[2022.1.0, )",
-        "resolved": "2022.1.0",
-        "contentHash": "ASfpoFJxiRsC9Xc4TWuPM41Zb/gl64xwfMOhnOZ3RnVWGYIZchjpWQV5zshJgoc/ZxVtgjaF7b577lURj7E6ig=="
       },
       "Microsoft.CodeAnalysis.PublicApiAnalyzers": {
         "type": "Direct",
->>>>>>> 86ce2139
         "requested": "[3.3.3, )",
         "resolved": "3.3.3",
         "contentHash": "DWLeZtw2jszmzAh/MZXVo/Dy8fD9vcRaCIRZTaf2ppqaug8BGIV81dQdZfaYFlNuw7FyuZLVC5SZPZsCcePZhQ=="
@@ -83,11 +62,7 @@
         "resolved": "1.0.2",
         "contentHash": "5/cSEVld+px/CuRrbohO/djfg6++eR6zGpy88MgqloXvkj//WXWpFZyu/OpkXPN0u5m+dN/EVwLNYFUxD4h2+A==",
         "dependencies": {
-<<<<<<< HEAD
-          "Microsoft.NETFramework.ReferenceAssemblies.net461": "1.0.2"
-=======
           "Microsoft.NETFramework.ReferenceAssemblies.net462": "1.0.2"
->>>>>>> 86ce2139
         }
       },
       "Microsoft.SourceLink.GitHub": {
@@ -98,8 +73,6 @@
         "dependencies": {
           "Microsoft.Build.Tasks.Git": "1.1.1",
           "Microsoft.SourceLink.Common": "1.1.1"
-<<<<<<< HEAD
-=======
         }
       },
       "Portable.System.DateTimeOnly": {
@@ -118,7 +91,6 @@
         "contentHash": "0YhHcaroWpQ9UCot3Pizah7ryAzQhNvobLMSxeDIGmnXfkQn8u5owvpOH0K6EVB+z9L7u6Cc4W17Br/+jyttEQ==",
         "dependencies": {
           "Microsoft.Bcl.AsyncInterfaces": "6.0.0"
->>>>>>> 86ce2139
         }
       },
       "System.Threading.Channels": {
@@ -204,17 +176,10 @@
           "System.Runtime.CompilerServices.Unsafe": "6.0.0"
         }
       },
-<<<<<<< HEAD
-      "Microsoft.NETFramework.ReferenceAssemblies.net461": {
-        "type": "Transitive",
-        "resolved": "1.0.2",
-        "contentHash": "8shzGaD5pZi4npuJYCM3de6pl0zlefcbyTIvXIiCdsTqauZ7lAhdaJVtJSqlhYid9VosFAOygBykoJ1SEOlGWA=="
-=======
       "Microsoft.NETFramework.ReferenceAssemblies.net462": {
         "type": "Transitive",
         "resolved": "1.0.2",
         "contentHash": "vnWMOt5+4SLOLu5hlB54LMK5OHqsX+5ekbo6vb7USvCM5uA4UKtATuMvIAw69ak62F94c+3895XwF5TcjjzpVw=="
->>>>>>> 86ce2139
       },
       "Microsoft.SourceLink.Common": {
         "type": "Transitive",
@@ -312,16 +277,6 @@
     ".NETStandard,Version=v2.0": {
       "Alpaca.Markets": {
         "type": "Direct",
-<<<<<<< HEAD
-        "requested": "[5.3.1, )",
-        "resolved": "5.3.1",
-        "contentHash": "h6qyJgIQ40NH84U9RznwqA2ig6/RIlh+QKs1K37a7UICncVSYFM8ocZSEJnP5rnz1G4bH1qAKlGY/Pb3fMYPBg==",
-        "dependencies": {
-          "Newtonsoft.Json": "13.0.1",
-          "Polly": "7.2.3",
-          "System.IO.Pipelines": "6.0.2",
-          "System.Threading.Tasks.Extensions": "4.5.4"
-=======
         "requested": "[6.0.3-rc1, )",
         "resolved": "6.0.3-rc1",
         "contentHash": "JyU93ea57Se3ScTZ302oWPV6ohv5s2EBPDzoMPFo2Wn7CSsQ3q1x0uS+d89/RJt32wUE5Fvxd7zbTcNJ06wpng==",
@@ -330,32 +285,22 @@
           "Polly": "7.2.3",
           "Portable.System.DateTimeOnly": "6.0.1",
           "System.IO.Pipelines": "6.0.2"
->>>>>>> 86ce2139
         }
       },
       "IsExternalInit": {
         "type": "Direct",
-<<<<<<< HEAD
+        "requested": "[1.0.2, )",
+        "resolved": "1.0.2",
+        "contentHash": "Vcztz9HRFvJfpjobZy6fqFVtd8bqQ1KCHp5jQBlqA6q3tu7HVp122g0ESxM/V7uqsCvbub55mCybHC7E96Uunw=="
+      },
+      "JetBrains.Annotations": {
+        "type": "Direct",
         "requested": "[2022.1.0, )",
         "resolved": "2022.1.0",
         "contentHash": "ASfpoFJxiRsC9Xc4TWuPM41Zb/gl64xwfMOhnOZ3RnVWGYIZchjpWQV5zshJgoc/ZxVtgjaF7b577lURj7E6ig=="
-=======
-        "requested": "[1.0.2, )",
-        "resolved": "1.0.2",
-        "contentHash": "Vcztz9HRFvJfpjobZy6fqFVtd8bqQ1KCHp5jQBlqA6q3tu7HVp122g0ESxM/V7uqsCvbub55mCybHC7E96Uunw=="
->>>>>>> 86ce2139
-      },
-      "JetBrains.Annotations": {
-        "type": "Direct",
-<<<<<<< HEAD
-=======
-        "requested": "[2022.1.0, )",
-        "resolved": "2022.1.0",
-        "contentHash": "ASfpoFJxiRsC9Xc4TWuPM41Zb/gl64xwfMOhnOZ3RnVWGYIZchjpWQV5zshJgoc/ZxVtgjaF7b577lURj7E6ig=="
       },
       "Microsoft.CodeAnalysis.PublicApiAnalyzers": {
         "type": "Direct",
->>>>>>> 86ce2139
         "requested": "[3.3.3, )",
         "resolved": "3.3.3",
         "contentHash": "DWLeZtw2jszmzAh/MZXVo/Dy8fD9vcRaCIRZTaf2ppqaug8BGIV81dQdZfaYFlNuw7FyuZLVC5SZPZsCcePZhQ=="
@@ -592,16 +537,6 @@
     ".NETStandard,Version=v2.1": {
       "Alpaca.Markets": {
         "type": "Direct",
-<<<<<<< HEAD
-        "requested": "[5.3.1, )",
-        "resolved": "5.3.1",
-        "contentHash": "h6qyJgIQ40NH84U9RznwqA2ig6/RIlh+QKs1K37a7UICncVSYFM8ocZSEJnP5rnz1G4bH1qAKlGY/Pb3fMYPBg==",
-        "dependencies": {
-          "Newtonsoft.Json": "13.0.1",
-          "Polly": "7.2.3",
-          "System.IO.Pipelines": "6.0.2",
-          "System.Threading.Tasks.Extensions": "4.5.4"
-=======
         "requested": "[6.0.3-rc1, )",
         "resolved": "6.0.3-rc1",
         "contentHash": "JyU93ea57Se3ScTZ302oWPV6ohv5s2EBPDzoMPFo2Wn7CSsQ3q1x0uS+d89/RJt32wUE5Fvxd7zbTcNJ06wpng==",
@@ -610,32 +545,22 @@
           "Polly": "7.2.3",
           "Portable.System.DateTimeOnly": "6.0.1",
           "System.IO.Pipelines": "6.0.2"
->>>>>>> 86ce2139
         }
       },
       "IsExternalInit": {
         "type": "Direct",
-<<<<<<< HEAD
+        "requested": "[1.0.2, )",
+        "resolved": "1.0.2",
+        "contentHash": "Vcztz9HRFvJfpjobZy6fqFVtd8bqQ1KCHp5jQBlqA6q3tu7HVp122g0ESxM/V7uqsCvbub55mCybHC7E96Uunw=="
+      },
+      "JetBrains.Annotations": {
+        "type": "Direct",
         "requested": "[2022.1.0, )",
         "resolved": "2022.1.0",
         "contentHash": "ASfpoFJxiRsC9Xc4TWuPM41Zb/gl64xwfMOhnOZ3RnVWGYIZchjpWQV5zshJgoc/ZxVtgjaF7b577lURj7E6ig=="
-=======
-        "requested": "[1.0.2, )",
-        "resolved": "1.0.2",
-        "contentHash": "Vcztz9HRFvJfpjobZy6fqFVtd8bqQ1KCHp5jQBlqA6q3tu7HVp122g0ESxM/V7uqsCvbub55mCybHC7E96Uunw=="
->>>>>>> 86ce2139
-      },
-      "JetBrains.Annotations": {
-        "type": "Direct",
-<<<<<<< HEAD
-=======
-        "requested": "[2022.1.0, )",
-        "resolved": "2022.1.0",
-        "contentHash": "ASfpoFJxiRsC9Xc4TWuPM41Zb/gl64xwfMOhnOZ3RnVWGYIZchjpWQV5zshJgoc/ZxVtgjaF7b577lURj7E6ig=="
       },
       "Microsoft.CodeAnalysis.PublicApiAnalyzers": {
         "type": "Direct",
->>>>>>> 86ce2139
         "requested": "[3.3.3, )",
         "resolved": "3.3.3",
         "contentHash": "DWLeZtw2jszmzAh/MZXVo/Dy8fD9vcRaCIRZTaf2ppqaug8BGIV81dQdZfaYFlNuw7FyuZLVC5SZPZsCcePZhQ=="
@@ -828,16 +753,6 @@
     "net6.0": {
       "Alpaca.Markets": {
         "type": "Direct",
-<<<<<<< HEAD
-        "requested": "[5.3.1, )",
-        "resolved": "5.3.1",
-        "contentHash": "h6qyJgIQ40NH84U9RznwqA2ig6/RIlh+QKs1K37a7UICncVSYFM8ocZSEJnP5rnz1G4bH1qAKlGY/Pb3fMYPBg==",
-        "dependencies": {
-          "Newtonsoft.Json": "13.0.1",
-          "Polly": "7.2.3",
-          "System.IO.Pipelines": "6.0.2",
-          "System.Threading.Tasks.Extensions": "4.5.4"
-=======
         "requested": "[6.0.3-rc1, )",
         "resolved": "6.0.3-rc1",
         "contentHash": "JyU93ea57Se3ScTZ302oWPV6ohv5s2EBPDzoMPFo2Wn7CSsQ3q1x0uS+d89/RJt32wUE5Fvxd7zbTcNJ06wpng==",
@@ -845,32 +760,22 @@
           "Newtonsoft.Json": "13.0.1",
           "Polly": "7.2.3",
           "System.IO.Pipelines": "6.0.2"
->>>>>>> 86ce2139
         }
       },
       "IsExternalInit": {
         "type": "Direct",
-<<<<<<< HEAD
+        "requested": "[1.0.2, )",
+        "resolved": "1.0.2",
+        "contentHash": "Vcztz9HRFvJfpjobZy6fqFVtd8bqQ1KCHp5jQBlqA6q3tu7HVp122g0ESxM/V7uqsCvbub55mCybHC7E96Uunw=="
+      },
+      "JetBrains.Annotations": {
+        "type": "Direct",
         "requested": "[2022.1.0, )",
         "resolved": "2022.1.0",
         "contentHash": "ASfpoFJxiRsC9Xc4TWuPM41Zb/gl64xwfMOhnOZ3RnVWGYIZchjpWQV5zshJgoc/ZxVtgjaF7b577lURj7E6ig=="
-=======
-        "requested": "[1.0.2, )",
-        "resolved": "1.0.2",
-        "contentHash": "Vcztz9HRFvJfpjobZy6fqFVtd8bqQ1KCHp5jQBlqA6q3tu7HVp122g0ESxM/V7uqsCvbub55mCybHC7E96Uunw=="
->>>>>>> 86ce2139
-      },
-      "JetBrains.Annotations": {
-        "type": "Direct",
-<<<<<<< HEAD
-=======
-        "requested": "[2022.1.0, )",
-        "resolved": "2022.1.0",
-        "contentHash": "ASfpoFJxiRsC9Xc4TWuPM41Zb/gl64xwfMOhnOZ3RnVWGYIZchjpWQV5zshJgoc/ZxVtgjaF7b577lURj7E6ig=="
       },
       "Microsoft.CodeAnalysis.PublicApiAnalyzers": {
         "type": "Direct",
->>>>>>> 86ce2139
         "requested": "[3.3.3, )",
         "resolved": "3.3.3",
         "contentHash": "DWLeZtw2jszmzAh/MZXVo/Dy8fD9vcRaCIRZTaf2ppqaug8BGIV81dQdZfaYFlNuw7FyuZLVC5SZPZsCcePZhQ=="
@@ -903,11 +808,6 @@
         "requested": "[1.1.1, )",
         "resolved": "1.1.1",
         "contentHash": "IaJGnOv/M7UQjRJks7B6p7pbPnOwisYGOIzqCz5ilGFTApZ3ktOR+6zJ12ZRPInulBmdAf1SrGdDG2MU8g6XTw==",
-<<<<<<< HEAD
-        "dependencies": {
-          "Microsoft.Build.Tasks.Git": "1.1.1",
-          "Microsoft.SourceLink.Common": "1.1.1"
-=======
         "dependencies": {
           "Microsoft.Build.Tasks.Git": "1.1.1",
           "Microsoft.SourceLink.Common": "1.1.1"
@@ -920,7 +820,6 @@
         "contentHash": "0YhHcaroWpQ9UCot3Pizah7ryAzQhNvobLMSxeDIGmnXfkQn8u5owvpOH0K6EVB+z9L7u6Cc4W17Br/+jyttEQ==",
         "dependencies": {
           "Microsoft.Bcl.AsyncInterfaces": "6.0.0"
->>>>>>> 86ce2139
         }
       },
       "System.Threading.Channels": {
@@ -928,14 +827,11 @@
         "requested": "[6.0.0, )",
         "resolved": "6.0.0",
         "contentHash": "TY8/9+tI0mNaUMgntOxxaq2ndTkdXqLSxvPmas7XEqOlv9lQtB7wLjYGd756lOaO7Dvb5r/WXhluM+0Xe87v5Q=="
-<<<<<<< HEAD
-=======
       },
       "Microsoft.Bcl.AsyncInterfaces": {
         "type": "Transitive",
         "resolved": "6.0.0",
         "contentHash": "UcSjPsst+DfAdJGVDsu346FX0ci0ah+lw3WRtn18NUwEqRt70HaOQ7lI72vy3+1LxtqI3T5GWwV39rQSrCzAeg=="
->>>>>>> 86ce2139
       },
       "Microsoft.Build.Tasks.Git": {
         "type": "Transitive",
@@ -971,15 +867,7 @@
       "Microsoft.Extensions.Logging.Abstractions": {
         "type": "Transitive",
         "resolved": "6.0.0",
-<<<<<<< HEAD
-        "contentHash": "/HggWBbTwy8TgebGSX5DBZ24ndhzi93sHUBDvP1IxbZD7FDokYzdAr6+vbWGjw2XAfR2EJ1sfKUotpjHnFWPxA==",
-        "dependencies": {
-          "System.Buffers": "4.5.1",
-          "System.Memory": "4.5.4"
-        }
-=======
         "contentHash": "/HggWBbTwy8TgebGSX5DBZ24ndhzi93sHUBDvP1IxbZD7FDokYzdAr6+vbWGjw2XAfR2EJ1sfKUotpjHnFWPxA=="
->>>>>>> 86ce2139
       },
       "Microsoft.Extensions.Options": {
         "type": "Transitive",
@@ -1021,14 +909,6 @@
           "Polly": "7.1.0"
         }
       },
-<<<<<<< HEAD
-      "System.Buffers": {
-        "type": "Transitive",
-        "resolved": "4.5.1",
-        "contentHash": "Rw7ijyl1qqRS0YQD/WycNst8hUUMgrMH4FCn1nNm27M4VxchZ1js3fVjQaANHO5f3sN4isvP4a+Met9Y4YomAg=="
-      },
-=======
->>>>>>> 86ce2139
       "System.Diagnostics.DiagnosticSource": {
         "type": "Transitive",
         "resolved": "6.0.0",
@@ -1041,19 +921,6 @@
         "type": "Transitive",
         "resolved": "6.0.2",
         "contentHash": "cb5OfQjnz+zjpJJei+f3QYK7+wWZrDdNHf3DykO6QCacpNZ80tuNgq1DC2kqlrjfEu+cMUTvulxPIrCMbBkjqg=="
-<<<<<<< HEAD
-      },
-      "System.Memory": {
-        "type": "Transitive",
-        "resolved": "4.5.4",
-        "contentHash": "1MbJTHS1lZ4bS4FmsJjnuGJOu88ZzTT2rLvrhW7Ygic+pC0NWA+3hgAen0HRdsocuQXCkUTdFn9yHJJhsijDXw=="
-      },
-      "System.Runtime.CompilerServices.Unsafe": {
-        "type": "Transitive",
-        "resolved": "6.0.0",
-        "contentHash": "/iUeP3tq1S0XdNNoMz5C9twLSrM/TH+qElHkXWaPvuNOt+99G75NrV0OS2EqHx5wMN7popYjpc8oTjC1y16DLg=="
-=======
->>>>>>> 86ce2139
       },
       "System.Runtime.CompilerServices.Unsafe": {
         "type": "Transitive",
