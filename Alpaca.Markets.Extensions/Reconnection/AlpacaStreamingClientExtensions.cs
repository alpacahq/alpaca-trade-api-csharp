--- conflicted
+++ resolved
@@ -22,14 +22,6 @@
             {
             }
 
-<<<<<<< HEAD
-#pragma warning disable CS0067 // Event never used
-            [Obsolete("This event never raised and will be removed in the next major SDK release.", true)]
-            public event Action<IAccountUpdate>? OnAccountUpdate;
-#pragma warning restore CS0067 // Event never used
-
-=======
->>>>>>> fc04a344
             public event Action<ITradeUpdate>? OnTradeUpdate
             {
                 add => Client.OnTradeUpdate += value;
