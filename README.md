--- conflicted
+++ resolved
@@ -67,11 +67,7 @@
 
 ### Build instructions
 
-<<<<<<< HEAD
-1.  Install the latest version of the [.NET 8.0 SDK](https://dotnet.microsoft.com/download) for your OS.
-=======
 1.  Install the latest version of the [.NET 9.0 SDK](https://dotnet.microsoft.com/download) for your OS.
->>>>>>> 40750af0
 2.  Clone the local version of this repository or your fork (if you want to make changes).
 3.  Build the packages using the `dotnet build` command running in the root directory of the cloned repo.
 
