<Project Sdk="Microsoft.NET.Sdk">

  <PropertyGroup>
    <TargetFramework>net6.0</TargetFramework>
    <AssemblyOriginatorKeyFile>..\Alpaca.Markets.snk</AssemblyOriginatorKeyFile>
    <TreatWarningsAsErrors>true</TreatWarningsAsErrors>
    <ImplicitUsings>enable</ImplicitUsings>
    <LangVersion>latest</LangVersion>
    <SignAssembly>true</SignAssembly>
    <WarningLevel>5</WarningLevel>
    <IsPackable>false</IsPackable>
    <Nullable>enable</Nullable>
  </PropertyGroup>

  <ItemGroup>
    <PackageReference Include="Microsoft.Extensions.DependencyInjection" Version="7.0.0" />
    <PackageReference Include="Microsoft.Extensions.Http" Version="7.0.0" />
<<<<<<< HEAD
    <PackageReference Include="Microsoft.NET.Test.Sdk" Version="17.7.1" />
=======
    <PackageReference Include="Microsoft.NET.Test.Sdk" Version="17.7.2" />
>>>>>>> fd5e0cb4
    <PackageReference Include="Moq" Version="4.20.69" />
    <PackageReference Include="RichardSzalay.MockHttp" Version="6.0.0" />
    <PackageReference Include="System.Linq.Async" Version="6.0.1" />
    <PackageReference Include="xunit" Version="2.5.0" />
    <PackageReference Include="xunit.runner.visualstudio" Version="2.5.0">
      <IncludeAssets>runtime; build; native; contentfiles; analyzers; buildtransitive</IncludeAssets>
      <PrivateAssets>all</PrivateAssets>
    </PackageReference>
    <PackageReference Include="System.Threading.Channels" Version="7.0.0" />
    <PackageReference Include="System.IO.Pipelines" Version="7.0.0" />
    <PackageReference Include="Newtonsoft.Json" Version="13.0.3" />
    <PackageReference Include="Polly" Version="7.2.4" />
  </ItemGroup>

  <ItemGroup>
    <ProjectReference Include="..\Alpaca.Markets.Extensions\Alpaca.Markets.Extensions.csproj" />
    <ProjectReference Include="..\Alpaca.Markets\Alpaca.Markets.csproj" />
  </ItemGroup>

  <ItemGroup>
    <Compile Update="AlpacaDataClientTest.*.cs">
      <DependentUpon>AlpacaDataClientTest.cs</DependentUpon>
    </Compile>
    <Compile Update="AlpacaTradingClientTest.*.cs">
      <DependentUpon>AlpacaTradingClientTest.cs</DependentUpon>
    </Compile>
    <Compile Update="AlpacaCryptoDataClientTest.*.cs">
      <DependentUpon>AlpacaCryptoDataClientTest.cs</DependentUpon>
    </Compile>
    <Compile Update="AlpacaDataStreamingClientTest.*.cs">
      <DependentUpon>AlpacaDataStreamingClientTest.cs</DependentUpon>
    </Compile>
  </ItemGroup>

</Project><|MERGE_RESOLUTION|>--- conflicted
+++ resolved
@@ -15,11 +15,7 @@
   <ItemGroup>
     <PackageReference Include="Microsoft.Extensions.DependencyInjection" Version="7.0.0" />
     <PackageReference Include="Microsoft.Extensions.Http" Version="7.0.0" />
-<<<<<<< HEAD
-    <PackageReference Include="Microsoft.NET.Test.Sdk" Version="17.7.1" />
-=======
     <PackageReference Include="Microsoft.NET.Test.Sdk" Version="17.7.2" />
->>>>>>> fd5e0cb4
     <PackageReference Include="Moq" Version="4.20.69" />
     <PackageReference Include="RichardSzalay.MockHttp" Version="6.0.0" />
     <PackageReference Include="System.Linq.Async" Version="6.0.1" />
