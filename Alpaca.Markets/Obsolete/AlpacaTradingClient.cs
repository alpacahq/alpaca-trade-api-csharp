--- conflicted
+++ resolved
@@ -366,23 +366,9 @@
         [Obsolete("Use overloaded method that required DeletePositionRequest parameter instead of this one.", false)]
         public async Task<Boolean> DeletePositionAsync(
             String symbol,
-<<<<<<< HEAD
-            CancellationToken cancellationToken = default)
-        {
-            await _alpacaRestApiThrottler.WaitToProceed(cancellationToken).ConfigureAwait(false);
-
-            using var response = await _httpClient.DeleteAsync(
-                    new Uri($"positions/{symbol}", UriKind.RelativeOrAbsolute), cancellationToken)
-                .ConfigureAwait(false);
-
-            return response.IsSuccessStatusCode;
-        }
-
-=======
             CancellationToken cancellationToken = default) =>
             await _httpClient.DeleteAsync(
                     _alpacaRestApiThrottler, $"positions/{symbol}", cancellationToken)
                 .ConfigureAwait(false);
->>>>>>> 22e42410
     }
 }