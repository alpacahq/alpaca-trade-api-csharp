--- conflicted
+++ resolved
@@ -4,38 +4,24 @@
     <TargetFrameworks>netstandard2.0;netstandard2.1;net461;net5</TargetFrameworks>
     <PackageRequireLicenseAcceptance>false</PackageRequireLicenseAcceptance>
     <GeneratePackageOnBuild>true</GeneratePackageOnBuild>
-<<<<<<< HEAD
-    <Version>5.0.3-beta3</Version>
-=======
     <Version>5.0.3-rc2</Version>
->>>>>>> 68e8ccc2
     <RepositoryUrl>https://github.com/alpacahq/alpaca-trade-api-csharp</RepositoryUrl>
     <PackageProjectUrl>https://alpaca.markets/</PackageProjectUrl>
     <Copyright>© 2018-2021 Alpaca Securities LLC. All rights reserved.</Copyright>
     <Company>Alpaca Securities LLC</Company>
     <Authors>Alpaca Securities LLC</Authors>
     <Product>.NET SDK for Alpaca Trade API</Product>
-<<<<<<< HEAD
-    <AssemblyVersion>5.0.3.6</AssemblyVersion>
-    <FileVersion>5.0.3.6</FileVersion>
-=======
     <AssemblyVersion>5.0.3.8</AssemblyVersion>
     <FileVersion>5.0.3.8</FileVersion>
->>>>>>> 68e8ccc2
     <TreatWarningsAsErrors>true</TreatWarningsAsErrors>
     <PackageLicenseExpression>Apache-2.0</PackageLicenseExpression>
     <PackageIcon>icon.png</PackageIcon>
     <Description>C# SDK for Alpaca Trade API https://docs.alpaca.markets/</Description>
-<<<<<<< HEAD
-    <PackageReleaseNotes>- Added support for getting snapshot(s) endpoints from the Alpaca Data API v2 into the `IAlpacaDataClient` class.
-- Added the missed (undocumented) `DISABLE_PENDING` account status.</PackageReleaseNotes>
-=======
     <PackageReleaseNotes>- All Alpaca Data API v1 endpoints marked with the `Obsolete` attribute with error level and remove unused classes.
 - Prevented an error in the `IAlpacaDataStreamingClient.Subscription` method in case of the empty symbol name.
 - Added daily bar subscription support into the `IAlpacaDataStreamingClient` implementation.
 - Some non-breaking changes in asynchronous methods according to MS recommendations.
 - Added the missed in documentation `FEE` account activity type.</PackageReleaseNotes>
->>>>>>> 68e8ccc2
     <PublishRepositoryUrl>true</PublishRepositoryUrl>
     <EmbedUntrackedSources>true</EmbedUntrackedSources>
     <SymbolPackageFormat>snupkg</SymbolPackageFormat>
@@ -92,9 +78,9 @@
       <PrivateAssets>all</PrivateAssets>
       <IncludeAssets>runtime; build; native; contentfiles; analyzers; buildtransitive</IncludeAssets>
     </PackageReference>
-    <PackageReference Include="Polly" Version="7.2.2" />
     <PackageReference Include="Newtonsoft.Json" Version="13.0.1" />
     <PackageReference Include="System.IO.Pipelines" Version="5.0.1" />
+    <PackageReference Include="Polly" Version="7.2.2" />
     <PackageReference Include="System.Threading.Tasks.Extensions" Version="4.5.4" />
   </ItemGroup>
 
