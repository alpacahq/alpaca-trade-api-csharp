--- conflicted
+++ resolved
@@ -1,38 +1,25 @@
-<Project Sdk="Microsoft.NET.Sdk">
+﻿<Project Sdk="Microsoft.NET.Sdk">
 
   <PropertyGroup>
     <TargetFrameworks>netstandard2.1;netstandard2.0;netstandard1.3;net45</TargetFrameworks>
     <PackageRequireLicenseAcceptance>false</PackageRequireLicenseAcceptance>
     <GeneratePackageOnBuild>true</GeneratePackageOnBuild>
-<<<<<<< HEAD
-    <Version>3.7.3</Version>
-=======
-    <Version>3.8.0-beta4</Version>
->>>>>>> eb616c2d
+    <Version>3.8.0</Version>
     <RepositoryUrl>https://github.com/alpacahq/alpaca-trade-api-csharp</RepositoryUrl>
     <PackageProjectUrl>https://alpaca.markets/</PackageProjectUrl>
     <Copyright>© 2018-2020 Alpaca Securities LLC. All rights reserved.</Copyright>
     <Company>Alpaca Securities LLC</Company>
     <Authors>Alpaca Securities LLC</Authors>
     <Product>.NET SDK for Alpaca Trade API</Product>
-<<<<<<< HEAD
-    <AssemblyVersion>3.7.3.0</AssemblyVersion>
-    <FileVersion>3.7.3.0</FileVersion>
-=======
     <AssemblyVersion>3.8.0.0</AssemblyVersion>
     <FileVersion>3.8.0.0</FileVersion>
->>>>>>> eb616c2d
     <TreatWarningsAsErrors>true</TreatWarningsAsErrors>
     <NoWarn>8002;NU5125</NoWarn>
     <LangVersion>latest</LangVersion>
     <PackageLicenseExpression>Apache-2.0</PackageLicenseExpression>
     <PackageIcon>icon.png</PackageIcon>
     <Description>C# SDK for Alpaca Trade API https://docs.alpaca.markets/</Description>
-<<<<<<< HEAD
-    <PackageReleaseNotes>- The Polygon.io streaming API address for the `Live` environment updated to a new one.</PackageReleaseNotes>
-=======
-    <PackageReleaseNotes>- Implemented support for trailing stop orders in the SDK.</PackageReleaseNotes>
->>>>>>> eb616c2d
+    <PackageReleaseNotes>- The final public release of version 3.8.0 of the SDK (no changes since the last beta release).</PackageReleaseNotes>
     <PublishRepositoryUrl>true</PublishRepositoryUrl>
     <EmbedUntrackedSources>true</EmbedUntrackedSources>
     <SymbolPackageFormat>snupkg</SymbolPackageFormat>
