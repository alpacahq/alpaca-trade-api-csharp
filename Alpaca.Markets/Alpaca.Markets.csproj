--- conflicted
+++ resolved
@@ -4,24 +4,15 @@
     <TargetFrameworks>netstandard2.1;netstandard2.0;netstandard1.6;net45</TargetFrameworks>
     <PackageRequireLicenseAcceptance>false</PackageRequireLicenseAcceptance>
     <GeneratePackageOnBuild>true</GeneratePackageOnBuild>
-<<<<<<< HEAD
-    <Version>3.3.6</Version>
-=======
     <Version>3.4.0-beta2</Version>
->>>>>>> d6955921
     <RepositoryUrl>https://github.com/alpacahq/alpaca-trade-api-csharp</RepositoryUrl>
     <PackageProjectUrl>https://alpaca.markets/</PackageProjectUrl>
     <Copyright>© 2018-2019 Alpaca Securities LLC. All rights reserved.</Copyright>
     <Company>Alpaca Securities LLC</Company>
     <Authors>Alpaca Securities LLC</Authors>
     <Product>.NET SDK for Alpaca Trade API</Product>
-<<<<<<< HEAD
-    <AssemblyVersion>3.3.6.0</AssemblyVersion>
-    <FileVersion>3.3.6.0</FileVersion>
-=======
     <AssemblyVersion>3.4.0.0</AssemblyVersion>
     <FileVersion>3.4.0.0</FileVersion>
->>>>>>> d6955921
     <TreatWarningsAsErrors>true</TreatWarningsAsErrors>
     <NoWarn>8002;NU5125</NoWarn>
     <LangVersion>latest</LangVersion>
@@ -29,13 +20,10 @@
     <PackageIcon>icon.png</PackageIcon>
     <Description>C# SDK for Alpaca Trade API https://docs.alpaca.markets/</Description>
     <PackageReleaseNotes>- New event types `Replaced`, `PendingReplace` and `ReplaceRejected` added into `TradeEvent` enum.</PackageReleaseNotes>
-<<<<<<< HEAD
-=======
     <PublishRepositoryUrl>true</PublishRepositoryUrl>
     <EmbedUntrackedSources>true</EmbedUntrackedSources>
     <SymbolPackageFormat>snupkg</SymbolPackageFormat>
     <IncludeSymbols>true</IncludeSymbols>
->>>>>>> d6955921
   </PropertyGroup>
 
   <PropertyGroup Condition="'$(Configuration)|$(Platform)'=='Debug|AnyCPU'">
