<Project Sdk="Microsoft.NET.Sdk">

  <PropertyGroup>
<<<<<<< HEAD
    <TargetFrameworks>netstandard2.0;netstandard2.1;net461;net5.0</TargetFrameworks>
    <PackageValidationBaselineVersion>5.3.0</PackageValidationBaselineVersion>
    <TreatWarningsAsErrors>true</TreatWarningsAsErrors>
    <WarningLevel>5</WarningLevel>
    <PackageRequireLicenseAcceptance>false</PackageRequireLicenseAcceptance>
    <GeneratePackageOnBuild>true</GeneratePackageOnBuild>
    <Version>5.3.2</Version>
    <RepositoryUrl>https://github.com/alpacahq/alpaca-trade-api-csharp</RepositoryUrl>
    <PackageProjectUrl>https://alpaca.markets/</PackageProjectUrl>
    <Copyright>© 2018-2022 Alpaca Securities LLC. All rights reserved.</Copyright>
    <Company>Alpaca Securities LLC</Company>
    <Authors>Alpaca Securities LLC</Authors>
    <Product>.NET SDK for Alpaca Trade API</Product>
    <AssemblyVersion>5.3.2.0</AssemblyVersion>
    <FileVersion>5.3.2.0</FileVersion>
=======
    <TargetFrameworks>netstandard2.0;netstandard2.1;net462;net6.0</TargetFrameworks>
    <AssemblyOriginatorKeyFile>..\Alpaca.Markets.snk</AssemblyOriginatorKeyFile>
>>>>>>> 86ce2139
    <TreatWarningsAsErrors>true</TreatWarningsAsErrors>
    <ImplicitUsings>enable</ImplicitUsings>
    <LangVersion>latest</LangVersion>
    <SignAssembly>true</SignAssembly>
    <WarningLevel>5</WarningLevel>
    <Nullable>enable</Nullable>
  </PropertyGroup>

  <PropertyGroup>
    <AssemblyVersion>6.0.3.8</AssemblyVersion>
    <FileVersion>6.0.3.8</FileVersion>
    <Version>6.0.3-rc1</Version>
  </PropertyGroup>

  <PropertyGroup>
	<PackageReleaseNotes>- All the latest stock data request methods in the `IAlpacaDataClient` interface now have related request types for specifying the optional market data feed parameter.
- Added the new `HttpStatusCode` property into the `RestClientErrorException` class with value of the original HTTP return status code.
- Added the optional (nullable) `Feed` property into all historical data (bars, trades, and quotes) requests.
- Order cancellation methods in the `IAlpacaTradingClient` interface were renamed (`Delete` -> `Cancel`).</PackageReleaseNotes>
	<Description>C# SDK for Alpaca Trade API https://docs.alpaca.markets/</Description>
    <RepositoryUrl>https://github.com/alpacahq/alpaca-trade-api-csharp</RepositoryUrl>
    <Copyright>© 2018-2022 Alpaca Securities LLC. All rights reserved.</Copyright>
    <PackageRequireLicenseAcceptance>false</PackageRequireLicenseAcceptance>
    <PackageTags>Aplaca API SDK REST WebSocket trading</PackageTags>
    <PackageLicenseExpression>Apache-2.0</PackageLicenseExpression>
<<<<<<< HEAD
    <PackageIcon>icon.png</PackageIcon>
    <Description>C# SDK for Alpaca Trade API https://docs.alpaca.markets/</Description>
    <PackageReleaseNotes>- Fixed problem with the `ListExchangesAsync`, `ListTradeConditionsAsync`, and `ListQuoteConditionsAsync` methods.</PackageReleaseNotes>
	<PublishRepositoryUrl>true</PublishRepositoryUrl>
=======
    <PackageProjectUrl>https://alpaca.markets/</PackageProjectUrl>
    <GeneratePackageOnBuild>true</GeneratePackageOnBuild>
>>>>>>> 86ce2139
    <EmbedUntrackedSources>true</EmbedUntrackedSources>
    <PublishRepositoryUrl>true</PublishRepositoryUrl>
    <SymbolPackageFormat>snupkg</SymbolPackageFormat>
    <PackageReadmeFile>README.md</PackageReadmeFile>
    <Product>.NET SDK for Alpaca Trade API</Product>
    <Company>Alpaca Securities LLC</Company>
    <Authors>Alpaca Securities LLC</Authors>
    <IncludeSymbols>true</IncludeSymbols>
    <PackageIcon>icon.png</PackageIcon>
  </PropertyGroup>

  <PropertyGroup>
    <DisableImplicitNuGetFallbackFolder>true</DisableImplicitNuGetFallbackFolder>
    <RestorePackagesWithLockFile>true</RestorePackagesWithLockFile>
    <RestoreLockedMode>true</RestoreLockedMode>
<<<<<<< HEAD
    <DisableImplicitNuGetFallbackFolder>true</DisableImplicitNuGetFallbackFolder>
    <!--<GenerateCompatibilitySuppressionFile>true</GenerateCompatibilitySuppressionFile>-->
    <EnableStrictModeForCompatibleFrameworksInPackage>true</EnableStrictModeForCompatibleFrameworksInPackage>
    <EnableStrictModeForCompatibleTfms>true</EnableStrictModeForCompatibleTfms>
    <EnablePackageValidation>true</EnablePackageValidation>
    <PackageReadmeFile>README.md</PackageReadmeFile>
=======
  </PropertyGroup>

  <PropertyGroup>
    <EnableStrictModeForCompatibleFrameworksInPackage>true</EnableStrictModeForCompatibleFrameworksInPackage>
    <!--<GenerateCompatibilitySuppressionFile>true</GenerateCompatibilitySuppressionFile>-->
    <PackageValidationBaselineVersion>6.0.1-alpha4</PackageValidationBaselineVersion>
    <EnableStrictModeForCompatibleTfms>true</EnableStrictModeForCompatibleTfms>
    <EnablePackageValidation>true</EnablePackageValidation>
    <AnalysisMode>AllEnabledByDefault</AnalysisMode>
    <EnableNETAnalyzers>true</EnableNETAnalyzers>
    <EnableTrimAnalyzer>true</EnableTrimAnalyzer>
    <IsTrimmable>true</IsTrimmable>
>>>>>>> 86ce2139
  </PropertyGroup>

  <PropertyGroup Condition="'$(Configuration)|$(Platform)'=='Debug|AnyCPU'">
    <DocumentationFile>bin\Debug\Alpaca.Markets.xml</DocumentationFile>
  </PropertyGroup>

  <PropertyGroup Condition="'$(Configuration)|$(Platform)'=='Release|AnyCPU'">
    <DocumentationFile>bin\Release\Alpaca.Markets.xml</DocumentationFile>
  </PropertyGroup>

  <PropertyGroup Condition="'$(GITHUB_ACTIONS)' == 'true'">
    <ContinuousIntegrationBuild>true</ContinuousIntegrationBuild>
  </PropertyGroup>

  <ItemGroup>
    <None Include="..\Icon.png" Pack="true" PackagePath="icon.png" />
    <None Include="README.md" Pack="true" PackagePath="\" />
    <None Remove="Alpaca.Markets.csproj.DotSettings" />
  </ItemGroup>

  <ItemGroup>
    <Compile Update="AlpacaTradingClient.*.cs">
      <DependentUpon>AlpacaTradingClient.cs</DependentUpon>
    </Compile>
    <Compile Update="Helpers\HttpClientExtensions.*.cs">
      <DependentUpon>Helpers\HttpClientExtensions.cs</DependentUpon>
    </Compile>
  </ItemGroup>

  <ItemGroup>
<<<<<<< HEAD
    <PackageReference Include="JetBrains.Annotations" Version="2022.1.0">
=======
    <PackageReference Include="IsExternalInit" Version="1.0.2">
>>>>>>> 86ce2139
      <PrivateAssets>all</PrivateAssets>
      <IncludeAssets>runtime; build; native; contentfiles; analyzers; buildtransitive</IncludeAssets>
    </PackageReference>
<<<<<<< HEAD
=======
    <PackageReference Include="JetBrains.Annotations" Version="2022.1.0">
      <PrivateAssets>all</PrivateAssets>
      <IncludeAssets>compile; analyzers</IncludeAssets>
    </PackageReference>
>>>>>>> 86ce2139
    <PackageReference Include="Microsoft.CodeAnalysis.PublicApiAnalyzers" Version="3.3.3">
      <PrivateAssets>all</PrivateAssets>
      <IncludeAssets>runtime; build; native; contentfiles; analyzers; buildtransitive</IncludeAssets>
    </PackageReference>
    <PackageReference Include="Microsoft.SourceLink.GitHub" Version="1.1.1" PrivateAssets="All" />
<<<<<<< HEAD
    <PackageReference Include="Newtonsoft.Json" Version="13.0.1" />
    <PackageReference Include="System.IO.Pipelines" Version="6.0.3" />
    <PackageReference Include="Polly" Version="7.2.3" />
    <PackageReference Include="System.Threading.Tasks.Extensions" Version="4.5.4" />
=======
  </ItemGroup>

  <ItemGroup>
    <PackageReference Include="System.IO.Pipelines" Version="6.0.3" />
    <PackageReference Include="Newtonsoft.Json" Version="13.0.1" />
    <PackageReference Include="Polly" Version="7.2.3" />
>>>>>>> 86ce2139
  </ItemGroup>

  <ItemGroup Condition="$(TargetFramework.StartsWith('net4'))">
    <PackageReference Include="Microsoft.NETFramework.ReferenceAssemblies" Version="1.0.2" PrivateAssets="All" />
    <PackageReference Include="System.Net.Http.WinHttpHandler" Version="6.0.1" />
<<<<<<< HEAD
  <Reference Include="System.Net.Http" />
  </ItemGroup>
  
  <ItemGroup>
    <None Include="README.md" Pack="true" PackagePath="\" />
=======
    <Reference Include="System.Net.Http" />
>>>>>>> 86ce2139
  </ItemGroup>

  <ItemGroup Condition="!$(TargetFramework.StartsWith('net6'))">
    <PackageReference Include="Portable.System.DateTimeOnly" Version="6.0.1" />
  </ItemGroup>

  <Import Project="..\Portable.Helpers\Portable.Helpers.projitems" Label="Shared" />

</Project><|MERGE_RESOLUTION|>--- conflicted
+++ resolved
@@ -1,26 +1,8 @@
 <Project Sdk="Microsoft.NET.Sdk">
 
   <PropertyGroup>
-<<<<<<< HEAD
-    <TargetFrameworks>netstandard2.0;netstandard2.1;net461;net5.0</TargetFrameworks>
-    <PackageValidationBaselineVersion>5.3.0</PackageValidationBaselineVersion>
-    <TreatWarningsAsErrors>true</TreatWarningsAsErrors>
-    <WarningLevel>5</WarningLevel>
-    <PackageRequireLicenseAcceptance>false</PackageRequireLicenseAcceptance>
-    <GeneratePackageOnBuild>true</GeneratePackageOnBuild>
-    <Version>5.3.2</Version>
-    <RepositoryUrl>https://github.com/alpacahq/alpaca-trade-api-csharp</RepositoryUrl>
-    <PackageProjectUrl>https://alpaca.markets/</PackageProjectUrl>
-    <Copyright>© 2018-2022 Alpaca Securities LLC. All rights reserved.</Copyright>
-    <Company>Alpaca Securities LLC</Company>
-    <Authors>Alpaca Securities LLC</Authors>
-    <Product>.NET SDK for Alpaca Trade API</Product>
-    <AssemblyVersion>5.3.2.0</AssemblyVersion>
-    <FileVersion>5.3.2.0</FileVersion>
-=======
     <TargetFrameworks>netstandard2.0;netstandard2.1;net462;net6.0</TargetFrameworks>
     <AssemblyOriginatorKeyFile>..\Alpaca.Markets.snk</AssemblyOriginatorKeyFile>
->>>>>>> 86ce2139
     <TreatWarningsAsErrors>true</TreatWarningsAsErrors>
     <ImplicitUsings>enable</ImplicitUsings>
     <LangVersion>latest</LangVersion>
@@ -46,15 +28,8 @@
     <PackageRequireLicenseAcceptance>false</PackageRequireLicenseAcceptance>
     <PackageTags>Aplaca API SDK REST WebSocket trading</PackageTags>
     <PackageLicenseExpression>Apache-2.0</PackageLicenseExpression>
-<<<<<<< HEAD
-    <PackageIcon>icon.png</PackageIcon>
-    <Description>C# SDK for Alpaca Trade API https://docs.alpaca.markets/</Description>
-    <PackageReleaseNotes>- Fixed problem with the `ListExchangesAsync`, `ListTradeConditionsAsync`, and `ListQuoteConditionsAsync` methods.</PackageReleaseNotes>
-	<PublishRepositoryUrl>true</PublishRepositoryUrl>
-=======
     <PackageProjectUrl>https://alpaca.markets/</PackageProjectUrl>
     <GeneratePackageOnBuild>true</GeneratePackageOnBuild>
->>>>>>> 86ce2139
     <EmbedUntrackedSources>true</EmbedUntrackedSources>
     <PublishRepositoryUrl>true</PublishRepositoryUrl>
     <SymbolPackageFormat>snupkg</SymbolPackageFormat>
@@ -70,14 +45,6 @@
     <DisableImplicitNuGetFallbackFolder>true</DisableImplicitNuGetFallbackFolder>
     <RestorePackagesWithLockFile>true</RestorePackagesWithLockFile>
     <RestoreLockedMode>true</RestoreLockedMode>
-<<<<<<< HEAD
-    <DisableImplicitNuGetFallbackFolder>true</DisableImplicitNuGetFallbackFolder>
-    <!--<GenerateCompatibilitySuppressionFile>true</GenerateCompatibilitySuppressionFile>-->
-    <EnableStrictModeForCompatibleFrameworksInPackage>true</EnableStrictModeForCompatibleFrameworksInPackage>
-    <EnableStrictModeForCompatibleTfms>true</EnableStrictModeForCompatibleTfms>
-    <EnablePackageValidation>true</EnablePackageValidation>
-    <PackageReadmeFile>README.md</PackageReadmeFile>
-=======
   </PropertyGroup>
 
   <PropertyGroup>
@@ -90,7 +57,6 @@
     <EnableNETAnalyzers>true</EnableNETAnalyzers>
     <EnableTrimAnalyzer>true</EnableTrimAnalyzer>
     <IsTrimmable>true</IsTrimmable>
->>>>>>> 86ce2139
   </PropertyGroup>
 
   <PropertyGroup Condition="'$(Configuration)|$(Platform)'=='Debug|AnyCPU'">
@@ -121,53 +87,31 @@
   </ItemGroup>
 
   <ItemGroup>
-<<<<<<< HEAD
-    <PackageReference Include="JetBrains.Annotations" Version="2022.1.0">
-=======
     <PackageReference Include="IsExternalInit" Version="1.0.2">
->>>>>>> 86ce2139
       <PrivateAssets>all</PrivateAssets>
       <IncludeAssets>runtime; build; native; contentfiles; analyzers; buildtransitive</IncludeAssets>
     </PackageReference>
-<<<<<<< HEAD
-=======
     <PackageReference Include="JetBrains.Annotations" Version="2022.1.0">
       <PrivateAssets>all</PrivateAssets>
       <IncludeAssets>compile; analyzers</IncludeAssets>
     </PackageReference>
->>>>>>> 86ce2139
     <PackageReference Include="Microsoft.CodeAnalysis.PublicApiAnalyzers" Version="3.3.3">
       <PrivateAssets>all</PrivateAssets>
       <IncludeAssets>runtime; build; native; contentfiles; analyzers; buildtransitive</IncludeAssets>
     </PackageReference>
     <PackageReference Include="Microsoft.SourceLink.GitHub" Version="1.1.1" PrivateAssets="All" />
-<<<<<<< HEAD
-    <PackageReference Include="Newtonsoft.Json" Version="13.0.1" />
-    <PackageReference Include="System.IO.Pipelines" Version="6.0.3" />
-    <PackageReference Include="Polly" Version="7.2.3" />
-    <PackageReference Include="System.Threading.Tasks.Extensions" Version="4.5.4" />
-=======
   </ItemGroup>
 
   <ItemGroup>
     <PackageReference Include="System.IO.Pipelines" Version="6.0.3" />
     <PackageReference Include="Newtonsoft.Json" Version="13.0.1" />
     <PackageReference Include="Polly" Version="7.2.3" />
->>>>>>> 86ce2139
   </ItemGroup>
 
   <ItemGroup Condition="$(TargetFramework.StartsWith('net4'))">
     <PackageReference Include="Microsoft.NETFramework.ReferenceAssemblies" Version="1.0.2" PrivateAssets="All" />
     <PackageReference Include="System.Net.Http.WinHttpHandler" Version="6.0.1" />
-<<<<<<< HEAD
-  <Reference Include="System.Net.Http" />
-  </ItemGroup>
-  
-  <ItemGroup>
-    <None Include="README.md" Pack="true" PackagePath="\" />
-=======
     <Reference Include="System.Net.Http" />
->>>>>>> 86ce2139
   </ItemGroup>
 
   <ItemGroup Condition="!$(TargetFramework.StartsWith('net6'))">
