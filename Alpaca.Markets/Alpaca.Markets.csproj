﻿<Project Sdk="Microsoft.NET.Sdk">

  <PropertyGroup>
    <TargetFrameworks>netstandard2.0;netstandard1.6;net45</TargetFrameworks>
    <PackageRequireLicenseAcceptance>false</PackageRequireLicenseAcceptance>
    <GeneratePackageOnBuild>true</GeneratePackageOnBuild>
    <Version>3.2.0-beta2</Version>
    <RepositoryUrl>https://github.com/alpacahq/alpaca-trade-api-csharp</RepositoryUrl>
    <PackageProjectUrl>https://alpaca.markets/</PackageProjectUrl>
    <Copyright>© 2018-2019 Alpaca Securities LLC. All rights reserved.</Copyright>
    <Company>Alpaca Securities LLC</Company>
    <Authors>Alpaca Securities LLC</Authors>
    <Product>.NET SDK for Alpaca Trade API</Product>
    <PackageLicenseUrl>https://www.apache.org/licenses/LICENSE-2.0</PackageLicenseUrl>
    <AssemblyVersion>3.2.0.0</AssemblyVersion>
    <FileVersion>3.2.0.0</FileVersion>
    <TreatWarningsAsErrors>true</TreatWarningsAsErrors>
    <NoWarn>8002;NU5125</NoWarn>
<<<<<<< HEAD
    <Configurations>Debug;Release;HFT</Configurations>
=======
    <LangVersion>latest</LangVersion>
>>>>>>> 190f2432
  </PropertyGroup>

  <PropertyGroup Condition="'$(Configuration)|$(Platform)'=='Debug|AnyCPU'">
    <DocumentationFile>bin\Debug\netstandard2.0\Alpaca.Markets.xml</DocumentationFile>
  </PropertyGroup>

  <PropertyGroup Condition="'$(Configuration)|$(Platform)'=='HFT|AnyCPU'">
    <DocumentationFile>bin\Debug\netstandard2.0\Alpaca.Markets.xml</DocumentationFile>
  </PropertyGroup>

  <PropertyGroup Condition="'$(Configuration)|$(Platform)'=='Release|AnyCPU'">
    <DocumentationFile>bin\Release\netstandard2.0\Alpaca.Markets.xml</DocumentationFile>
  </PropertyGroup>

  <PropertyGroup Condition=" '$(TargetFramework)' == 'netstandard2.0' ">
    <SignAssembly>true</SignAssembly>
    <AssemblyOriginatorKeyFile>Alpaca.Markets.snk</AssemblyOriginatorKeyFile>
  </PropertyGroup>

  <PropertyGroup Condition=" '$(TargetFramework)' == 'netstandard1.6' ">
    <SignAssembly>true</SignAssembly>
    <AssemblyOriginatorKeyFile>Alpaca.Markets.snk</AssemblyOriginatorKeyFile>
  </PropertyGroup>

  <ItemGroup>
    <None Remove="Alpaca.Markets.csproj.DotSettings" />
  </ItemGroup>

  <ItemGroup>
    <PackageReference Include="NATS.Client" Version="0.9.0" />
    <PackageReference Include="Newtonsoft.Json" Version="12.0.2" />
    <PackageReference Include="WebSocket4Net" Version="0.15.2" />
  </ItemGroup>
  <ItemGroup Condition=" '$(TargetFramework)' == 'netstandard2.0' ">
    <PackageReference Include="Microsoft.Extensions.Configuration.Abstractions" Version="2.2.0" />
  </ItemGroup>
  <ItemGroup Condition=" '$(TargetFramework)' == 'netstandard1.6' ">
    <PackageReference Include="System.Net.Security" Version="4.3.2" />
  </ItemGroup>
  <ItemGroup Condition=" '$(TargetFramework)' == 'net45' ">
    <PackageReference Include="WebSocketSharpFork" Version="1.0.4">
      <PrivateAssets>all</PrivateAssets>
      <IncludeAssets>compile;analyzers</IncludeAssets>
    </PackageReference>
    <Reference Include="System.Net.Http" />
  </ItemGroup>
</Project><|MERGE_RESOLUTION|>--- conflicted
+++ resolved
@@ -16,11 +16,8 @@
     <FileVersion>3.2.0.0</FileVersion>
     <TreatWarningsAsErrors>true</TreatWarningsAsErrors>
     <NoWarn>8002;NU5125</NoWarn>
-<<<<<<< HEAD
+    <LangVersion>latest</LangVersion>
     <Configurations>Debug;Release;HFT</Configurations>
-=======
-    <LangVersion>latest</LangVersion>
->>>>>>> 190f2432
   </PropertyGroup>
 
   <PropertyGroup Condition="'$(Configuration)|$(Platform)'=='Debug|AnyCPU'">
