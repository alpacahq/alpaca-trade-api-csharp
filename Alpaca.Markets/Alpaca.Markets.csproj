--- conflicted
+++ resolved
@@ -4,24 +4,15 @@
     <TargetFrameworks>netstandard2.1;netstandard2.0;netstandard1.3;net45</TargetFrameworks>
     <PackageRequireLicenseAcceptance>false</PackageRequireLicenseAcceptance>
     <GeneratePackageOnBuild>true</GeneratePackageOnBuild>
-<<<<<<< HEAD
-    <Version>3.5.7</Version>
-=======
     <Version>3.6.0-beta4</Version>
->>>>>>> c60a4ff1
     <RepositoryUrl>https://github.com/alpacahq/alpaca-trade-api-csharp</RepositoryUrl>
     <PackageProjectUrl>https://alpaca.markets/</PackageProjectUrl>
     <Copyright>© 2018-2020 Alpaca Securities LLC. All rights reserved.</Copyright>
     <Company>Alpaca Securities LLC</Company>
     <Authors>Alpaca Securities LLC</Authors>
     <Product>.NET SDK for Alpaca Trade API</Product>
-<<<<<<< HEAD
-    <AssemblyVersion>3.5.7.0</AssemblyVersion>
-    <FileVersion>3.5.7.0</FileVersion>
-=======
     <AssemblyVersion>3.6.0.0</AssemblyVersion>
     <FileVersion>3.6.0.0</FileVersion>
->>>>>>> c60a4ff1
     <TreatWarningsAsErrors>true</TreatWarningsAsErrors>
     <NoWarn>8002;NU5125</NoWarn>
     <LangVersion>latest</LangVersion>
