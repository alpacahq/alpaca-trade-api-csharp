﻿<Project Sdk="Microsoft.NET.Sdk">

  <PropertyGroup>
    <TargetFrameworks>netstandard2.0;netstandard1.6;net45</TargetFrameworks>
    <PackageRequireLicenseAcceptance>false</PackageRequireLicenseAcceptance>
    <GeneratePackageOnBuild>true</GeneratePackageOnBuild>
<<<<<<< HEAD
    <Version>3.2.2</Version>
=======
    <Version>3.2.3</Version>
>>>>>>> db3529a9
    <RepositoryUrl>https://github.com/alpacahq/alpaca-trade-api-csharp</RepositoryUrl>
    <PackageProjectUrl>https://alpaca.markets/</PackageProjectUrl>
    <Copyright>© 2018-2019 Alpaca Securities LLC. All rights reserved.</Copyright>
    <Company>Alpaca Securities LLC</Company>
    <Authors>Alpaca Securities LLC</Authors>
    <Product>.NET SDK for Alpaca Trade API</Product>
<<<<<<< HEAD
    <AssemblyVersion>3.2.2.0</AssemblyVersion>
    <FileVersion>3.2.2.0</FileVersion>
=======
    <AssemblyVersion>3.2.3.0</AssemblyVersion>
    <FileVersion>3.2.3.0</FileVersion>
>>>>>>> db3529a9
    <TreatWarningsAsErrors>true</TreatWarningsAsErrors>
    <NoWarn>8002;NU5125</NoWarn>
    <LangVersion>latest</LangVersion>
    <PackageLicenseExpression>Apache-2.0</PackageLicenseExpression>
    <PackageIconUrl>https://alpaca.markets/static/favicon-32x32.png</PackageIconUrl>
    <Description>C# SDK for Alpaca Trade API https://docs.alpaca.markets/</Description>
    <PackageReleaseNotes>- Method `ConnectAndAuthenticateAsync` added into both Web Socket clients</PackageReleaseNotes>
  </PropertyGroup>

  <PropertyGroup Condition="'$(Configuration)|$(Platform)'=='Debug|AnyCPU'">
    <DocumentationFile>bin\Debug\netstandard2.0\Alpaca.Markets.xml</DocumentationFile>
  </PropertyGroup>

  <PropertyGroup Condition="'$(Configuration)|$(Platform)'=='Release|AnyCPU'">
    <DocumentationFile>bin\Release\netstandard2.0\Alpaca.Markets.xml</DocumentationFile>
  </PropertyGroup>

  <PropertyGroup Condition=" '$(TargetFramework)' == 'netstandard2.0' ">
    <SignAssembly>true</SignAssembly>
    <AssemblyOriginatorKeyFile>Alpaca.Markets.snk</AssemblyOriginatorKeyFile>
  </PropertyGroup>

  <PropertyGroup Condition=" '$(TargetFramework)' == 'netstandard1.6' ">
    <SignAssembly>true</SignAssembly>
    <AssemblyOriginatorKeyFile>Alpaca.Markets.snk</AssemblyOriginatorKeyFile>
  </PropertyGroup>

  <ItemGroup>
    <None Remove="Alpaca.Markets.csproj.DotSettings" />
  </ItemGroup>

  <ItemGroup>
    <PackageReference Include="NATS.Client" Version="0.9.0" />
    <PackageReference Include="Newtonsoft.Json" Version="12.0.2" />
    <PackageReference Include="WebSocket4Net" Version="0.15.2" />
  </ItemGroup>
  <ItemGroup Condition=" '$(TargetFramework)' == 'netstandard2.0' ">
    <PackageReference Include="Microsoft.Extensions.Configuration.Abstractions" Version="2.2.0" />
  </ItemGroup>
  <ItemGroup Condition=" '$(TargetFramework)' == 'netstandard1.6' ">
    <PackageReference Include="System.Net.Security" Version="4.3.2" />
  </ItemGroup>
  <ItemGroup Condition=" '$(TargetFramework)' == 'net45' ">
    <PackageReference Include="WebSocketSharpFork" Version="1.0.4">
      <PrivateAssets>all</PrivateAssets>
      <IncludeAssets>compile;analyzers</IncludeAssets>
    </PackageReference>
    <Reference Include="System.Net.Http" />
  </ItemGroup>
</Project><|MERGE_RESOLUTION|>--- conflicted
+++ resolved
@@ -4,24 +4,15 @@
     <TargetFrameworks>netstandard2.0;netstandard1.6;net45</TargetFrameworks>
     <PackageRequireLicenseAcceptance>false</PackageRequireLicenseAcceptance>
     <GeneratePackageOnBuild>true</GeneratePackageOnBuild>
-<<<<<<< HEAD
-    <Version>3.2.2</Version>
-=======
     <Version>3.2.3</Version>
->>>>>>> db3529a9
     <RepositoryUrl>https://github.com/alpacahq/alpaca-trade-api-csharp</RepositoryUrl>
     <PackageProjectUrl>https://alpaca.markets/</PackageProjectUrl>
     <Copyright>© 2018-2019 Alpaca Securities LLC. All rights reserved.</Copyright>
     <Company>Alpaca Securities LLC</Company>
     <Authors>Alpaca Securities LLC</Authors>
     <Product>.NET SDK for Alpaca Trade API</Product>
-<<<<<<< HEAD
-    <AssemblyVersion>3.2.2.0</AssemblyVersion>
-    <FileVersion>3.2.2.0</FileVersion>
-=======
     <AssemblyVersion>3.2.3.0</AssemblyVersion>
     <FileVersion>3.2.3.0</FileVersion>
->>>>>>> db3529a9
     <TreatWarningsAsErrors>true</TreatWarningsAsErrors>
     <NoWarn>8002;NU5125</NoWarn>
     <LangVersion>latest</LangVersion>
