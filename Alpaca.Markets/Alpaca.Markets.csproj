<Project Sdk="Microsoft.NET.Sdk">

  <PropertyGroup>
    <TargetFrameworks>netstandard2.0;netstandard2.1;net461;net5</TargetFrameworks>
    <PackageRequireLicenseAcceptance>false</PackageRequireLicenseAcceptance>
    <GeneratePackageOnBuild>true</GeneratePackageOnBuild>
<<<<<<< HEAD
    <Version>5.0.7</Version>
=======
    <Version>5.1.0</Version>
>>>>>>> 0aee2c43
    <RepositoryUrl>https://github.com/alpacahq/alpaca-trade-api-csharp</RepositoryUrl>
    <PackageProjectUrl>https://alpaca.markets/</PackageProjectUrl>
    <Copyright>© 2018-2021 Alpaca Securities LLC. All rights reserved.</Copyright>
    <Company>Alpaca Securities LLC</Company>
    <Authors>Alpaca Securities LLC</Authors>
    <Product>.NET SDK for Alpaca Trade API</Product>
<<<<<<< HEAD
    <AssemblyVersion>5.0.7.0</AssemblyVersion>
    <FileVersion>5.0.7.0</FileVersion>
=======
    <AssemblyVersion>5.1.0.8</AssemblyVersion>
    <FileVersion>5.1.0.8</FileVersion>
>>>>>>> 0aee2c43
    <TreatWarningsAsErrors>true</TreatWarningsAsErrors>
    <PackageLicenseExpression>Apache-2.0</PackageLicenseExpression>
    <PackageIcon>icon.png</PackageIcon>
    <Description>C# SDK for Alpaca Trade API https://docs.alpaca.markets/</Description>
<<<<<<< HEAD
    <PackageReleaseNotes>- Changed nullable attributes of some properties in the `IAccount` and `IPosition` interfaces.</PackageReleaseNotes>
=======
    <PackageReleaseNotes>- Prevented exceptions in case of empty (null) arrays returned by historical quotes/trades requests.</PackageReleaseNotes>
>>>>>>> 0aee2c43
    <PublishRepositoryUrl>true</PublishRepositoryUrl>
    <EmbedUntrackedSources>true</EmbedUntrackedSources>
    <SymbolPackageFormat>snupkg</SymbolPackageFormat>
    <IncludeSymbols>true</IncludeSymbols>
    <Nullable>enable</Nullable>
    <AssemblyOriginatorKeyFile>..\Alpaca.Markets.snk</AssemblyOriginatorKeyFile>
    <SignAssembly>true</SignAssembly>
    <EnableNETAnalyzers>true</EnableNETAnalyzers>
    <AnalysisMode>AllEnabledByDefault</AnalysisMode>
    <LangVersion>9.0</LangVersion>
    <PackageTags>Aplaca API SDK REST WebSocket trading</PackageTags>
    <RestorePackagesWithLockFile>true</RestorePackagesWithLockFile>
    <RestoreLockedMode>true</RestoreLockedMode>
    <DisableImplicitNuGetFallbackFolder>true</DisableImplicitNuGetFallbackFolder>
  </PropertyGroup>

  <PropertyGroup Condition="'$(Configuration)|$(Platform)'=='Debug|AnyCPU'">
    <DocumentationFile>bin\Debug\Alpaca.Markets.xml</DocumentationFile>
  </PropertyGroup>

  <PropertyGroup Condition="'$(Configuration)|$(Platform)'=='Release|AnyCPU'">
    <DocumentationFile>bin\Release\Alpaca.Markets.xml</DocumentationFile>
  </PropertyGroup>

  <PropertyGroup Condition="'$(GITHUB_ACTIONS)' == 'true'">
    <ContinuousIntegrationBuild>true</ContinuousIntegrationBuild>
  </PropertyGroup>

  <ItemGroup>
    <None Include="..\Icon.png" Pack="true" PackagePath="icon.png" />
    <None Remove="Alpaca.Markets.csproj.DotSettings" />
  </ItemGroup>

  <ItemGroup>
    <Compile Include="..\GlobalSuppressions.cs" Link="GlobalSuppressions.cs" />
  </ItemGroup>

  <ItemGroup>
    <Compile Update="AlpacaTradingClient.*.cs">
      <DependentUpon>AlpacaTradingClient.cs</DependentUpon>
    </Compile>
    <Compile Update="Helpers\HttpClientExtensions.*.cs">
      <DependentUpon>Helpers\HttpClientExtensions.cs</DependentUpon>
    </Compile>
  </ItemGroup>

  <ItemGroup>
    <PackageReference Include="JetBrains.Annotations" Version="2021.2.0">
      <PrivateAssets>all</PrivateAssets>
      <IncludeAssets>compile; analyzers</IncludeAssets>
    </PackageReference>
    <PackageReference Include="Microsoft.CodeAnalysis.PublicApiAnalyzers" Version="3.3.2">
      <PrivateAssets>all</PrivateAssets>
      <IncludeAssets>runtime; build; native; contentfiles; analyzers; buildtransitive</IncludeAssets>
    </PackageReference>
    <PackageReference Include="Microsoft.SourceLink.GitHub" Version="1.0.0" PrivateAssets="All" />
    <PackageReference Include="Microsoft.DotNet.Analyzers.Compatibility" Version="0.2.12-alpha">
      <PrivateAssets>all</PrivateAssets>
      <IncludeAssets>runtime; build; native; contentfiles; analyzers; buildtransitive</IncludeAssets>
    </PackageReference>
    <PackageReference Include="Newtonsoft.Json" Version="13.0.1" />
    <PackageReference Include="System.IO.Pipelines" Version="5.0.1" />
    <PackageReference Include="Polly" Version="7.2.2" />
    <PackageReference Include="System.Threading.Tasks.Extensions" Version="4.5.4" />
  </ItemGroup>

  <ItemGroup Condition="$(TargetFramework.StartsWith('net4')) AND '$(MSBuildRuntimeType)' == 'Core' AND '$(OS)' != 'Windows_NT'">
    <PackageReference Include="Microsoft.NETFramework.ReferenceAssemblies" Version="1.0.2" PrivateAssets="All" />
  </ItemGroup>
  
  <ItemGroup Condition="'$(TargetFramework)'=='net461'">
    <PackageReference Include="System.Net.Http.WinHttpHandler" Version="5.0.0" />
    <Reference Include="System.Net.Http" />
  </ItemGroup>

</Project><|MERGE_RESOLUTION|>--- conflicted
+++ resolved
@@ -4,33 +4,20 @@
     <TargetFrameworks>netstandard2.0;netstandard2.1;net461;net5</TargetFrameworks>
     <PackageRequireLicenseAcceptance>false</PackageRequireLicenseAcceptance>
     <GeneratePackageOnBuild>true</GeneratePackageOnBuild>
-<<<<<<< HEAD
-    <Version>5.0.7</Version>
-=======
     <Version>5.1.0</Version>
->>>>>>> 0aee2c43
     <RepositoryUrl>https://github.com/alpacahq/alpaca-trade-api-csharp</RepositoryUrl>
     <PackageProjectUrl>https://alpaca.markets/</PackageProjectUrl>
     <Copyright>© 2018-2021 Alpaca Securities LLC. All rights reserved.</Copyright>
     <Company>Alpaca Securities LLC</Company>
     <Authors>Alpaca Securities LLC</Authors>
     <Product>.NET SDK for Alpaca Trade API</Product>
-<<<<<<< HEAD
-    <AssemblyVersion>5.0.7.0</AssemblyVersion>
-    <FileVersion>5.0.7.0</FileVersion>
-=======
     <AssemblyVersion>5.1.0.8</AssemblyVersion>
     <FileVersion>5.1.0.8</FileVersion>
->>>>>>> 0aee2c43
     <TreatWarningsAsErrors>true</TreatWarningsAsErrors>
     <PackageLicenseExpression>Apache-2.0</PackageLicenseExpression>
     <PackageIcon>icon.png</PackageIcon>
     <Description>C# SDK for Alpaca Trade API https://docs.alpaca.markets/</Description>
-<<<<<<< HEAD
-    <PackageReleaseNotes>- Changed nullable attributes of some properties in the `IAccount` and `IPosition` interfaces.</PackageReleaseNotes>
-=======
     <PackageReleaseNotes>- Prevented exceptions in case of empty (null) arrays returned by historical quotes/trades requests.</PackageReleaseNotes>
->>>>>>> 0aee2c43
     <PublishRepositoryUrl>true</PublishRepositoryUrl>
     <EmbedUntrackedSources>true</EmbedUntrackedSources>
     <SymbolPackageFormat>snupkg</SymbolPackageFormat>
