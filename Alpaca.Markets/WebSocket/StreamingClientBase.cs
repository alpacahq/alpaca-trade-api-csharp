﻿using System;
using System.Collections.Generic;
using System.Diagnostics.CodeAnalysis;
using System.IO;
using System.Net.Sockets;
using System.Text;
using System.Threading;
using System.Threading.Tasks;
using Newtonsoft.Json;
using Newtonsoft.Json.Linq;

namespace Alpaca.Markets
{
    /// <summary>
    /// Provides base implementation for the websocket streaming APIs clients.
    /// </summary>
    [SuppressMessage("ReSharper", "EventNeverSubscribedTo.Global")]
    [SuppressMessage("ReSharper", "VirtualMemberNeverOverridden.Global")]
<<<<<<< HEAD
    [Obsolete("This class will be marked as internal in the next major SDK release.", false)]
    public abstract class StreamingClientBase<TConfiguration> : IStreamingClientBase 
=======
    internal abstract class StreamingClientBase<TConfiguration> : IStreamingClient 
>>>>>>> fc04a344
        where TConfiguration : StreamingClientConfiguration
    {
        private readonly SynchronizationQueue _queue = new ();

        internal readonly TConfiguration Configuration;

        private readonly IWebSocket _webSocket;

        /// <summary>
        /// Creates new instance of <see cref="StreamingClientBase{TConfiguration}"/> object.
        /// </summary>
        /// <param name="configuration"></param>
        private protected StreamingClientBase(
            TConfiguration configuration)
        {
            Configuration = configuration.EnsureNotNull(nameof(configuration));
            Configuration.EnsureIsValid();

            _webSocket = configuration.CreateWebSocket();

            _webSocket.Opened += OnOpened;
            _webSocket.Closed += OnClosed;

            _webSocket.MessageReceived += OnMessageReceived;
            _webSocket.DataReceived += onDataReceived;

            _webSocket.Error += HandleError;
            _queue.OnError += HandleError;
        }

        /// <inheritdoc />
        public event Action<AuthStatus>? Connected;

        /// <inheritdoc />
        public event Action? SocketOpened;

        /// <inheritdoc />
        public event Action? SocketClosed;

        /// <inheritdoc />
        public event Action<Exception>? OnError;

        /// <inheritdoc />
        public Task ConnectAsync(
            CancellationToken cancellationToken = default)
            => _webSocket.OpenAsync(cancellationToken);

        /// <inheritdoc />
        public async Task<AuthStatus> ConnectAndAuthenticateAsync(
            CancellationToken cancellationToken = default)
        {
            var tcs = new TaskCompletionSource<AuthStatus>(TaskCreationOptions.RunContinuationsAsynchronously);
            Connected += HandleConnected;
            OnError += HandleOnError;

            await ConnectAsync(cancellationToken).ConfigureAwait(false);
            return await tcs.Task.ConfigureAwait(false);

            void HandleConnected(AuthStatus authStatus)
            {
                Connected -= HandleConnected;
                OnError -= HandleOnError;

                tcs.SetResult(authStatus);
            }

            void HandleOnError(Exception exception) =>
                HandleConnected(
                    exception is SocketException { SocketErrorCode: SocketError.IsConnected }
                        ? AuthStatus.Authorized
                        : AuthStatus.Unauthorized);
        }

        /// <inheritdoc />
        public Task DisconnectAsync(
            CancellationToken cancellationToken = default)
            => _webSocket.CloseAsync(cancellationToken);

        /// <inheritdoc />
        public void Dispose()
        {
            Dispose(true);
            GC.SuppressFinalize(this);
        }

        /// <summary>
        /// Handles <see cref="IWebSocket.Opened"/> event.
        /// </summary>
        protected virtual void OnOpened() => SocketOpened?.Invoke();

        /// <summary>
        /// Handles <see cref="IWebSocket.Closed"/> event.
        /// </summary>
        protected virtual void OnClosed() => SocketClosed?.Invoke();

        /// <summary>
        /// Handles <see cref="IWebSocket.MessageReceived"/> event.
        /// </summary>
        /// <param name="message">Incoming string message for processing.</param>
        protected virtual void OnMessageReceived(
            String message)
        {
        }

        /// <summary>
        /// Implement <see cref="IDisposable"/> pattern for inheritable classes.
        /// </summary>
        /// <param name="disposing">If <c>true</c> - dispose managed objects.</param>
        protected virtual void Dispose(
            Boolean disposing)
        {
            if (!disposing)
            {
                return;
            }

            _webSocket.Opened -= OnOpened;
            _webSocket.Closed -= OnClosed;

            _webSocket.MessageReceived -= OnMessageReceived;
            _webSocket.DataReceived -= onDataReceived;

            _webSocket.Error -= HandleError;
            _queue.OnError -= OnError;

            _webSocket.Dispose();
            _queue.Dispose();
        }

        /// <summary>
        /// Handles single incoming message. Select handler from generic handlers map
        /// <paramref name="handlers"/> using <paramref name="messageType"/> parameter
        /// as a key and pass <paramref name="message"/> parameter as value into the
        /// selected handler. All exceptions are caught inside this method and reported
        /// to client via standard <see cref="OnError"/> event.
        /// </summary>
        /// <param name="handlers">Message handlers map.</param>
        /// <param name="messageType">Message type for selecting handler from map.</param>
        /// <param name="message">Message data for processing by selected handler.</param>
        [SuppressMessage(
            "Design", "CA1031:Do not catch general exception types",
            Justification = "Expected behavior - we report exceptions via OnError event.")]
        protected void HandleMessage<TKey>(
            IDictionary<TKey, Action<JToken>> handlers,
            TKey messageType,
            JToken message)
            where TKey : class
        {
            try
            {
                if (handlers.EnsureNotNull(nameof(handlers))
                    .TryGetValue(messageType, out var handler))
                {
                    _queue.Enqueue(() => handler(message));
                }
                else
                {
                    HandleError(new InvalidOperationException(
                        $"Unexpected message type '{messageType}' received."));
                }
            }
            catch (Exception exception)
            {
                HandleError(exception);
            }
        }

        /// <summary>
        /// Raises <see cref="Connected"/> event with specified <paramref name="authStatus"/> value.
        /// </summary>
        /// <param name="authStatus">Authentication status (protocol level) of client.</param>
        protected void OnConnected(
            AuthStatus authStatus) =>
            Connected?.Invoke(authStatus);

        /// <summary>
        /// Handles <see cref="IWebSocket.Error"/> event.
        /// </summary>
        /// <param name="exception">Exception for routing into <see cref="OnError"/> event.</param>
        protected void HandleError(
            Exception exception)
        {
            if (exception is SocketException { SocketErrorCode: SocketError.IsConnected }) 
            {
                return; // We skip that error because it doesn't matter for us
            }
            OnError?.Invoke(exception);
        }

        /// <summary>
        /// Send object (JSON serializable) as string into the web socket.
        /// </summary>
        /// <param name="value">Object for serializing and sending.</param>
        protected void SendAsJsonString(
            Object value)
        {
            using var textWriter = new StringWriter();

            var serializer = new JsonSerializer();
            serializer.Serialize(textWriter, value);
            _webSocket.Send(textWriter.ToString());
        }

        private void onDataReceived(
            Byte[] binaryData) =>
            OnMessageReceived(Encoding.UTF8.GetString(binaryData));
    }
}<|MERGE_RESOLUTION|>--- conflicted
+++ resolved
@@ -16,12 +16,7 @@
     /// </summary>
     [SuppressMessage("ReSharper", "EventNeverSubscribedTo.Global")]
     [SuppressMessage("ReSharper", "VirtualMemberNeverOverridden.Global")]
-<<<<<<< HEAD
-    [Obsolete("This class will be marked as internal in the next major SDK release.", false)]
-    public abstract class StreamingClientBase<TConfiguration> : IStreamingClientBase 
-=======
     internal abstract class StreamingClientBase<TConfiguration> : IStreamingClient 
->>>>>>> fc04a344
         where TConfiguration : StreamingClientConfiguration
     {
         private readonly SynchronizationQueue _queue = new ();
