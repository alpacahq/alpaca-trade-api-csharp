--- conflicted
+++ resolved
@@ -18,46 +18,31 @@
         /// <summary>
         /// Gets the latest trade information.
         /// </summary>
-<<<<<<< HEAD
-=======
         [UsedImplicitly]
->>>>>>> 0aee2c43
         IQuote? Quote { get; }
 
         /// <summary>
         /// Gets the latest quote information.
         /// </summary>
-<<<<<<< HEAD
-=======
         [UsedImplicitly]
->>>>>>> 0aee2c43
         ITrade? Trade { get; }
 
         /// <summary>
         /// Gets the current minute bar information.
         /// </summary>
-<<<<<<< HEAD
-=======
         [UsedImplicitly]
->>>>>>> 0aee2c43
         IBar? MinuteBar { get; }
 
         /// <summary>
         /// Gets the current daily bar information.
         /// </summary>
-<<<<<<< HEAD
-=======
         [UsedImplicitly]
->>>>>>> 0aee2c43
         IBar? CurrentDailyBar { get; }
 
         /// <summary>
         /// Gets the previous minute bar information.
         /// </summary>
-<<<<<<< HEAD
-=======
         [UsedImplicitly]
->>>>>>> 0aee2c43
         IBar? PreviousDailyBar { get; }
     }
 }