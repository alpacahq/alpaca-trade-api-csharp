﻿namespace Alpaca.Markets;

/// <summary>
/// Encapsulates position information from Alpaca REST API.
/// </summary>
public interface IPosition
{
    /// <summary>
<<<<<<< HEAD
    /// Encapsulates position information from Alpaca REST API.
    /// </summary>
    public interface IPosition
    {
        /// <summary>
        /// Gets unique asset identifier.
        /// </summary>
        [UsedImplicitly]
        Guid AssetId { get; }

        /// <summary>
        /// Gets asset name.
        /// </summary>
        [UsedImplicitly]
        String Symbol { get; }

        /// <summary>
        /// Gets asset exchange.
        /// </summary>
        [UsedImplicitly]
        Exchange Exchange { get; }

        /// <summary>
        /// Gets asset class.
        /// </summary>
        [UsedImplicitly]
        AssetClass AssetClass { get; }

        /// <summary>
        /// Gets average entry price for position.
        /// </summary>
        [UsedImplicitly]
        Decimal AverageEntryPrice { get; }

        /// <summary>
        /// Get position quantity (with the fractional part).
        /// </summary>
        [UsedImplicitly]
        Decimal Quantity { get; }

        /// <summary>
        /// Get position quantity (rounded to the nearest integer).
        /// </summary>
        [UsedImplicitly]
        Int64 IntegerQuantity { get; }

        /// <summary>
        /// Get position side (short or long).
        /// </summary>
        [UsedImplicitly]
        PositionSide Side { get; }

        /// <summary>
        /// Get current position market value.
        /// </summary>
        [UsedImplicitly]
        Decimal? MarketValue { get; }

        /// <summary>
        /// Get position cost basis.
        /// </summary>
        [UsedImplicitly]
        Decimal CostBasis { get; }

        /// <summary>
        /// Get position unrealized profit loss.
        /// </summary>
        [UsedImplicitly]
        Decimal? UnrealizedProfitLoss { get; }

        /// <summary>
        /// Get position unrealized profit loss in percent.
        /// </summary>
        [UsedImplicitly]
        Decimal? UnrealizedProfitLossPercent { get; }

        /// <summary>
        /// Get position intraday unrealized profit loss.
        /// </summary>
        [UsedImplicitly]
        Decimal? IntradayUnrealizedProfitLoss { get; }

        /// <summary>
        /// Get position intraday unrealized profit loss in percent.
        /// </summary>
        [UsedImplicitly]
        Decimal? IntradayUnrealizedProfitLossPercent { get; }

        /// <summary>
        /// Gets position's asset current price.
        /// </summary>
        [UsedImplicitly]
        Decimal? AssetCurrentPrice { get; }

        /// <summary>
        /// Gets position's asset last trade price.
        /// </summary>
        [UsedImplicitly]
        Decimal? AssetLastPrice { get; }

        /// <summary>
        /// Gets position's asset price change in percent.
        /// </summary>
        [UsedImplicitly]
        Decimal? AssetChangePercent { get; }
    }
=======
    /// Gets unique asset identifier.
    /// </summary>
    [UsedImplicitly]
    Guid AssetId { get; }

    /// <summary>
    /// Gets asset symbol.
    /// </summary>
    [UsedImplicitly]
    String Symbol { get; }

    /// <summary>
    /// Gets asset exchange.
    /// </summary>
    [UsedImplicitly]
    Exchange Exchange { get; }

    /// <summary>
    /// Gets asset class.
    /// </summary>
    [UsedImplicitly]
    AssetClass AssetClass { get; }

    /// <summary>
    /// Gets average entry price for position.
    /// </summary>
    [UsedImplicitly]
    Decimal AverageEntryPrice { get; }

    /// <summary>
    /// Get position quantity (with the fractional part).
    /// </summary>
    [UsedImplicitly]
    Decimal Quantity { get; }

    /// <summary>
    /// Get position quantity (rounded to the nearest integer).
    /// </summary>
    [UsedImplicitly]
    Int64 IntegerQuantity { get; }

    /// <summary>
    /// Get position side (short or long).
    /// </summary>
    [UsedImplicitly]
    PositionSide Side { get; }

    /// <summary>
    /// Get current position market value.
    /// </summary>
    [UsedImplicitly]
    Decimal? MarketValue { get; }

    /// <summary>
    /// Get position cost basis.
    /// </summary>
    [UsedImplicitly]
    Decimal CostBasis { get; }

    /// <summary>
    /// Get position unrealized profit loss.
    /// </summary>
    [UsedImplicitly]
    Decimal? UnrealizedProfitLoss { get; }

    /// <summary>
    /// Get position unrealized profit loss in percent.
    /// </summary>
    [UsedImplicitly]
    Decimal? UnrealizedProfitLossPercent { get; }

    /// <summary>
    /// Get position intraday unrealized profit loss.
    /// </summary>
    [UsedImplicitly]
    Decimal? IntradayUnrealizedProfitLoss { get; }

    /// <summary>
    /// Get position intraday unrealized profit loss in percent.
    /// </summary>
    [UsedImplicitly]
    Decimal? IntradayUnrealizedProfitLossPercent { get; }

    /// <summary>
    /// Gets position's asset current price.
    /// </summary>
    [UsedImplicitly]
    Decimal? AssetCurrentPrice { get; }

    /// <summary>
    /// Gets position's asset last trade price.
    /// </summary>
    [UsedImplicitly]
    Decimal? AssetLastPrice { get; }

    /// <summary>
    /// Gets position's asset price change in percent.
    /// </summary>
    [UsedImplicitly]
    Decimal? AssetChangePercent { get; }
>>>>>>> 86ce2139
}<|MERGE_RESOLUTION|>--- conflicted
+++ resolved
@@ -6,114 +6,6 @@
 public interface IPosition
 {
     /// <summary>
-<<<<<<< HEAD
-    /// Encapsulates position information from Alpaca REST API.
-    /// </summary>
-    public interface IPosition
-    {
-        /// <summary>
-        /// Gets unique asset identifier.
-        /// </summary>
-        [UsedImplicitly]
-        Guid AssetId { get; }
-
-        /// <summary>
-        /// Gets asset name.
-        /// </summary>
-        [UsedImplicitly]
-        String Symbol { get; }
-
-        /// <summary>
-        /// Gets asset exchange.
-        /// </summary>
-        [UsedImplicitly]
-        Exchange Exchange { get; }
-
-        /// <summary>
-        /// Gets asset class.
-        /// </summary>
-        [UsedImplicitly]
-        AssetClass AssetClass { get; }
-
-        /// <summary>
-        /// Gets average entry price for position.
-        /// </summary>
-        [UsedImplicitly]
-        Decimal AverageEntryPrice { get; }
-
-        /// <summary>
-        /// Get position quantity (with the fractional part).
-        /// </summary>
-        [UsedImplicitly]
-        Decimal Quantity { get; }
-
-        /// <summary>
-        /// Get position quantity (rounded to the nearest integer).
-        /// </summary>
-        [UsedImplicitly]
-        Int64 IntegerQuantity { get; }
-
-        /// <summary>
-        /// Get position side (short or long).
-        /// </summary>
-        [UsedImplicitly]
-        PositionSide Side { get; }
-
-        /// <summary>
-        /// Get current position market value.
-        /// </summary>
-        [UsedImplicitly]
-        Decimal? MarketValue { get; }
-
-        /// <summary>
-        /// Get position cost basis.
-        /// </summary>
-        [UsedImplicitly]
-        Decimal CostBasis { get; }
-
-        /// <summary>
-        /// Get position unrealized profit loss.
-        /// </summary>
-        [UsedImplicitly]
-        Decimal? UnrealizedProfitLoss { get; }
-
-        /// <summary>
-        /// Get position unrealized profit loss in percent.
-        /// </summary>
-        [UsedImplicitly]
-        Decimal? UnrealizedProfitLossPercent { get; }
-
-        /// <summary>
-        /// Get position intraday unrealized profit loss.
-        /// </summary>
-        [UsedImplicitly]
-        Decimal? IntradayUnrealizedProfitLoss { get; }
-
-        /// <summary>
-        /// Get position intraday unrealized profit loss in percent.
-        /// </summary>
-        [UsedImplicitly]
-        Decimal? IntradayUnrealizedProfitLossPercent { get; }
-
-        /// <summary>
-        /// Gets position's asset current price.
-        /// </summary>
-        [UsedImplicitly]
-        Decimal? AssetCurrentPrice { get; }
-
-        /// <summary>
-        /// Gets position's asset last trade price.
-        /// </summary>
-        [UsedImplicitly]
-        Decimal? AssetLastPrice { get; }
-
-        /// <summary>
-        /// Gets position's asset price change in percent.
-        /// </summary>
-        [UsedImplicitly]
-        Decimal? AssetChangePercent { get; }
-    }
-=======
     /// Gets unique asset identifier.
     /// </summary>
     [UsedImplicitly]
@@ -214,5 +106,4 @@
     /// </summary>
     [UsedImplicitly]
     Decimal? AssetChangePercent { get; }
->>>>>>> 86ce2139
 }