--- conflicted
+++ resolved
@@ -8,18 +8,8 @@
     /// <summary>
     /// Gets asset symbol.
     /// </summary>
-<<<<<<< HEAD
-    public interface IQuote
-    {
-        /// <summary>
-        /// Gets asset name.
-        /// </summary>
-        [UsedImplicitly]
-        String Symbol { get; }
-=======
     [UsedImplicitly]
     String Symbol { get; }
->>>>>>> 86ce2139
 
     /// <summary>
     /// Gets quote timestamp in UTC.
@@ -51,19 +41,6 @@
     [UsedImplicitly]
     Decimal AskPrice { get; }
 
-<<<<<<< HEAD
-        /// <summary>
-        /// Gets bid quantity.
-        /// </summary>
-        [UsedImplicitly]
-        Decimal BidSize { get; }
-
-        /// <summary>
-        /// Gets ask quantity.
-        /// </summary>
-        [UsedImplicitly]
-        Decimal AskSize { get; }
-=======
     /// <summary>
     /// Gets bid quantity.
     /// </summary>
@@ -75,7 +52,6 @@
     /// </summary>
     [UsedImplicitly]
     Decimal AskSize { get; }
->>>>>>> 86ce2139
 
     /// <summary>
     /// Gets tape where trade occurred.
