--- conflicted
+++ resolved
@@ -31,10 +31,7 @@
         /// <summary>
         /// Gets updated trade quantity (rounded to the nearest integer).
         /// </summary>
-<<<<<<< HEAD
-=======
         [SuppressMessage("ReSharper", "UnusedMember.Global")]
->>>>>>> fc04a344
         Int64? IntegerQuantity { get; }
 
         /// <summary>
