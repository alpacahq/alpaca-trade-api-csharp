--- conflicted
+++ resolved
@@ -9,19 +9,6 @@
     /// <summary>
     /// Gets the trade updates subscription for the <paramref name="symbol"/> asset.
     /// </summary>
-<<<<<<< HEAD
-    public interface IStreamingDataClient : IStreamingClient
-    {
-        /// <summary>
-        /// Subscribes the single <paramref name="subscription"/> object for receiving data from the server.
-        /// </summary>
-        /// <param name="subscription">Subscription target - asset and update type holder.</param>
-        /// <param name="cancellationToken">A cancellation token that can be used by other objects or threads to receive notice of cancellation.</param>
-        [UsedImplicitly]
-        ValueTask SubscribeAsync(
-            IAlpacaDataSubscription subscription,
-            CancellationToken cancellationToken = default);
-=======
     /// <param name="symbol">Alpaca asset symbol.</param>
     /// <returns>
     /// Subscription object for tracking updates via the <see cref="IAlpacaDataSubscription{TApi}.Received"/> event.
@@ -29,7 +16,6 @@
     [UsedImplicitly]
     IAlpacaDataSubscription<ITrade> GetTradeSubscription(
         String symbol);
->>>>>>> 86ce2139
 
     /// <summary>
     /// Gets the quote updates subscription for the <paramref name="symbol"/> asset.
