<<<<<<< HEAD
﻿using System;
using JetBrains.Annotations;
=======
﻿namespace Alpaca.Markets;
>>>>>>> 86ce2139

/// <summary>
/// Provides unified type-safe access for Alpaca streaming API.
/// </summary>
[CLSCompliant(false)]
public interface IAlpacaStreamingClient : IStreamingClient
{
    /// <summary>
    /// Occurs when a new trade update is received from the stream.
    /// </summary>
<<<<<<< HEAD
    [CLSCompliant(false)]
    public interface IAlpacaStreamingClient : IStreamingClient
    {
        /// <summary>
        /// Occurred when new trade update received from stream.
        /// </summary>
        [UsedImplicitly]
        event Action<ITradeUpdate>? OnTradeUpdate;
    }
=======
    [UsedImplicitly]
    event Action<ITradeUpdate>? OnTradeUpdate;
>>>>>>> 86ce2139
}<|MERGE_RESOLUTION|>--- conflicted
+++ resolved
@@ -1,9 +1,4 @@
-<<<<<<< HEAD
-﻿using System;
-using JetBrains.Annotations;
-=======
 ﻿namespace Alpaca.Markets;
->>>>>>> 86ce2139
 
 /// <summary>
 /// Provides unified type-safe access for Alpaca streaming API.
@@ -14,18 +9,6 @@
     /// <summary>
     /// Occurs when a new trade update is received from the stream.
     /// </summary>
-<<<<<<< HEAD
-    [CLSCompliant(false)]
-    public interface IAlpacaStreamingClient : IStreamingClient
-    {
-        /// <summary>
-        /// Occurred when new trade update received from stream.
-        /// </summary>
-        [UsedImplicitly]
-        event Action<ITradeUpdate>? OnTradeUpdate;
-    }
-=======
     [UsedImplicitly]
     event Action<ITradeUpdate>? OnTradeUpdate;
->>>>>>> 86ce2139
 }