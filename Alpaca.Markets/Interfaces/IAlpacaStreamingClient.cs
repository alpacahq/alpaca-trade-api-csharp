--- conflicted
+++ resolved
@@ -11,15 +11,6 @@
     public interface IAlpacaStreamingClient : IStreamingClient
     {
         /// <summary>
-<<<<<<< HEAD
-        /// Occurred when new account update received from stream.
-        /// </summary>
-        [Obsolete("This event never raised and will be removed in the next major SDK release.", true)]
-        event Action<IAccountUpdate>? OnAccountUpdate;
-
-        /// <summary>
-=======
->>>>>>> fc04a344
         /// Occurred when new trade update received from stream.
         /// </summary>
         event Action<ITradeUpdate>? OnTradeUpdate;
