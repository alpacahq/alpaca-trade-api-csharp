﻿namespace Alpaca.Markets;

/// <summary>
/// Encapsulates the basic trade information from Alpaca APIs.
/// </summary>
[CLSCompliant(false)]
public interface ITrade
{
    /// <summary>
<<<<<<< HEAD
    /// Encapsulates the basic trade information from Alpaca APIs.
    /// </summary>
    [CLSCompliant(false)]
    public interface ITrade
    {
        /// <summary>
        /// Gets asset name.
        /// </summary>
        [UsedImplicitly]
        String Symbol { get; }

        /// <summary>
        /// Gets trade timestamp in UTC time zone.
        /// </summary>
        [UsedImplicitly]
        DateTime TimestampUtc { get; }

        /// <summary>
        /// Gets trade price level.
        /// </summary>
        [UsedImplicitly]
        Decimal Price { get; }

        /// <summary>
        /// Gets trade quantity.
        /// </summary>
        [UsedImplicitly]
        Decimal Size { get; }

        /// <summary>
        /// Gets trade identifier.
        /// </summary>
        [UsedImplicitly]
        UInt64 TradeId { get; }

        /// <summary>
        /// Gets trade source exchange identifier.
        /// </summary>
        [UsedImplicitly]
        String Exchange { get; }

        /// <summary>
        /// Gets tape where trade occurred.
        /// </summary>
        [UsedImplicitly]
        String Tape { get; }

        /// <summary>
        /// Gets trade conditions list.
        /// </summary>
        [UsedImplicitly]
        IReadOnlyList<String> Conditions { get; }

        /// <summary>
        /// Gets crypto trade taker side.
        /// </summary>
        [UsedImplicitly]
        TakerSide TakerSide { get; }
    }
=======
    /// Gets asset symbol.
    /// </summary>
    [UsedImplicitly]
    String Symbol { get; }

    /// <summary>
    /// Gets trade timestamp in UTC.
    /// </summary>
    [UsedImplicitly]
    DateTime TimestampUtc { get; }

    /// <summary>
    /// Gets trade price level.
    /// </summary>
    [UsedImplicitly]
    Decimal Price { get; }

    /// <summary>
    /// Gets trade quantity.
    /// </summary>
    [UsedImplicitly]
    Decimal Size { get; }

    /// <summary>
    /// Gets trade identifier.
    /// </summary>
    [UsedImplicitly]
    UInt64 TradeId { get; }

    /// <summary>
    /// Gets trade source exchange identifier.
    /// </summary>
    [UsedImplicitly]
    String Exchange { get; }

    /// <summary>
    /// Gets tape where trade occurred.
    /// </summary>
    [UsedImplicitly]
    String Tape { get; }

    /// <summary>
    /// Gets trade conditions list.
    /// </summary>
    [UsedImplicitly]
    IReadOnlyList<String> Conditions { get; }

    /// <summary>
    /// Gets crypto trade taker side.
    /// </summary>
    [UsedImplicitly]
    TakerSide TakerSide { get; }
>>>>>>> 86ce2139
}<|MERGE_RESOLUTION|>--- conflicted
+++ resolved
@@ -7,67 +7,6 @@
 public interface ITrade
 {
     /// <summary>
-<<<<<<< HEAD
-    /// Encapsulates the basic trade information from Alpaca APIs.
-    /// </summary>
-    [CLSCompliant(false)]
-    public interface ITrade
-    {
-        /// <summary>
-        /// Gets asset name.
-        /// </summary>
-        [UsedImplicitly]
-        String Symbol { get; }
-
-        /// <summary>
-        /// Gets trade timestamp in UTC time zone.
-        /// </summary>
-        [UsedImplicitly]
-        DateTime TimestampUtc { get; }
-
-        /// <summary>
-        /// Gets trade price level.
-        /// </summary>
-        [UsedImplicitly]
-        Decimal Price { get; }
-
-        /// <summary>
-        /// Gets trade quantity.
-        /// </summary>
-        [UsedImplicitly]
-        Decimal Size { get; }
-
-        /// <summary>
-        /// Gets trade identifier.
-        /// </summary>
-        [UsedImplicitly]
-        UInt64 TradeId { get; }
-
-        /// <summary>
-        /// Gets trade source exchange identifier.
-        /// </summary>
-        [UsedImplicitly]
-        String Exchange { get; }
-
-        /// <summary>
-        /// Gets tape where trade occurred.
-        /// </summary>
-        [UsedImplicitly]
-        String Tape { get; }
-
-        /// <summary>
-        /// Gets trade conditions list.
-        /// </summary>
-        [UsedImplicitly]
-        IReadOnlyList<String> Conditions { get; }
-
-        /// <summary>
-        /// Gets crypto trade taker side.
-        /// </summary>
-        [UsedImplicitly]
-        TakerSide TakerSide { get; }
-    }
-=======
     /// Gets asset symbol.
     /// </summary>
     [UsedImplicitly]
@@ -120,5 +59,4 @@
     /// </summary>
     [UsedImplicitly]
     TakerSide TakerSide { get; }
->>>>>>> 86ce2139
 }