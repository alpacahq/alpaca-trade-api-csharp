﻿namespace Alpaca.Markets;

/// <summary>
/// Encapsulates full account information from Alpaca REST API.
/// </summary>
[CLSCompliant(false)]
public interface IAccount
{
    /// <summary>
<<<<<<< HEAD
    /// Encapsulates full account information from Alpaca REST API.
    /// </summary>
    [CLSCompliant(false)]
    public interface IAccount
    {
        /// <summary>
        /// Gets unique account identifier.
        /// </summary>
        [UsedImplicitly]
        Guid AccountId { get; }

        /// <summary>
        /// Gets updated account status.
        /// </summary>
        [UsedImplicitly]
        AccountStatus Status { get; }

        /// <summary>
        /// Gets main account currency.
        /// </summary>
        [UsedImplicitly]
        String? Currency { get; }

        /// <summary>
        /// Gets amount of money available for trading.
        /// </summary>
        [UsedImplicitly]
        Decimal TradableCash { get; }

        /// <summary>
        /// Gets timestamp of account creation event in UTC.
        /// </summary>
        [UsedImplicitly]
        DateTime CreatedAtUtc { get; }

        /// <summary>
        /// Gets account number (string identifier).
        /// </summary>
        [UsedImplicitly]
        String? AccountNumber { get; }

        /// <summary>
        /// Gets returns <c>true</c> if account is linked to day pattern trader.
        /// </summary>
        [UsedImplicitly]
        Boolean IsDayPatternTrader { get;  }

        /// <summary>
        /// Gets returns <c>true</c> if account trading functions are blocked.
        /// </summary>
        [UsedImplicitly]
        Boolean IsTradingBlocked { get; }

        /// <summary>
        /// Gets returns <c>true</c> if account transfer functions are blocked.
        /// </summary>
        [UsedImplicitly]
        Boolean IsTransfersBlocked { get; }

        /// <summary>
        /// User setting. If <c>true</c>, the account is not allowed to place orders.
        /// </summary>
        [UsedImplicitly]
        Boolean TradeSuspendedByUser { get; }

        /// <summary>
        /// Flag to denote whether or not the account is permitted to short.
        /// </summary>
        [UsedImplicitly]
        Boolean ShortingEnabled { get; }

        /// <summary>
        /// Buying power multiplier that represents account margin classification.
        /// </summary>
        [UsedImplicitly]
        Multiplier Multiplier { get; }

        /// <summary>
        /// Current available buying power.
        /// </summary>
        [UsedImplicitly]
        Decimal? BuyingPower { get; }

        /// <summary>
        /// Your buying power for day trades (continuously updated value).
        /// </summary>
        [UsedImplicitly]
        Decimal? DayTradingBuyingPower { get; }

        /// <summary>
        /// Your buying power under Regulation T (your excess equity - equity minus margin value - times your margin multiplier).
        /// </summary>
        [UsedImplicitly]
        Decimal? RegulationBuyingPower { get; }

        /// <summary>
        /// Real-time MtM value of all long positions held in the account.
        /// </summary>
        [UsedImplicitly]
        Decimal? LongMarketValue { get; }

        /// <summary>
        /// Real-time MtM value of all short positions held in the account.
        /// </summary>
        [UsedImplicitly]
        Decimal? ShortMarketValue { get; }

        /// <summary>
        /// Cash + LongMarketValue + ShortMarketValue.
        /// </summary>
        [UsedImplicitly]
        Decimal? Equity { get; }

        /// <summary>
        /// Equity as of previous trading day at 16:00:00 ET.
        /// </summary>
        [UsedImplicitly]
        Decimal LastEquity { get; }

        /// <summary>
        /// Reg T initial margin requirement (continuously updated value).
        /// </summary>
        [UsedImplicitly]
        Decimal? InitialMargin { get; }

        /// <summary>
        /// Maintenance margin requirement (continuously updated value).
        /// </summary>
        [UsedImplicitly]
        Decimal MaintenanceMargin { get; }

        /// <summary>
        /// Your maintenance margin requirement on the previous trading day
        /// </summary>
        [UsedImplicitly]
        Decimal LastMaintenanceMargin { get; }

        /// <summary>
        /// the current number of day trades that have been made in the last 5 trading days (inclusive of today).
        /// </summary>
        [UsedImplicitly]
        UInt64 DayTradeCount { get; }

        /// <summary>
        /// value of special memorandum account.
        /// </summary>
        [UsedImplicitly]
        Decimal Sma { get; }

        /// <summary>
        /// Gets returns <c>true</c> if account is completely blocked.
        /// </summary>
        [UsedImplicitly]
        Boolean IsAccountBlocked { get; }
    }
=======
    /// Gets unique account identifier.
    /// </summary>
    [UsedImplicitly]
    Guid AccountId { get; }

    /// <summary>
    /// Gets updated account status.
    /// </summary>
    [UsedImplicitly]
    AccountStatus Status { get; }

    /// <summary>
    /// Gets main account currency.
    /// </summary>
    [UsedImplicitly]
    String? Currency { get; }

    /// <summary>
    /// Gets amount of money available for trading.
    /// </summary>
    [UsedImplicitly]
    Decimal TradableCash { get; }

    /// <summary>
    /// Gets timestamp of account creation event in UTC.
    /// </summary>
    [UsedImplicitly]
    DateTime CreatedAtUtc { get; }

    /// <summary>
    /// Gets account number (string identifier).
    /// </summary>
    [UsedImplicitly]
    String? AccountNumber { get; }

    /// <summary>
    /// Returns <c>true</c> if account is linked to pattern day trader.
    /// </summary>
    [UsedImplicitly]
    Boolean IsDayPatternTrader { get; }

    /// <summary>
    /// Returns <c>true</c> if account trading functions are blocked.
    /// </summary>
    [UsedImplicitly]
    Boolean IsTradingBlocked { get; }

    /// <summary>
    ///  Returns <c>true</c> if account transfer functions are blocked.
    /// </summary>
    [UsedImplicitly]
    Boolean IsTransfersBlocked { get; }

    /// <summary>
    /// User setting. If <c>true</c>, the account is not allowed to place orders.
    /// </summary>
    [UsedImplicitly]
    Boolean TradeSuspendedByUser { get; }

    /// <summary>
    /// Flag to denote whether or not the account is permitted to short.
    /// </summary>
    [UsedImplicitly]
    Boolean ShortingEnabled { get; }

    /// <summary>
    /// Buying power multiplier that represents account margin classification.
    /// </summary>
    [UsedImplicitly]
    Multiplier Multiplier { get; }

    /// <summary>
    /// Current available buying power.
    /// </summary>
    [UsedImplicitly]
    Decimal? BuyingPower { get; }

    /// <summary>
    /// Your buying power for day trades (continuously updated value).
    /// </summary>
    [UsedImplicitly]
    Decimal? DayTradingBuyingPower { get; }

    /// <summary>
    /// Your buying power under Regulation T (your excess equity - equity minus margin value - times your margin multiplier).
    /// </summary>
    [UsedImplicitly]
    Decimal? RegulationBuyingPower { get; }

    /// <summary>
    /// Real-time MtM value of all long positions held in the account.
    /// </summary>
    [UsedImplicitly]
    Decimal? LongMarketValue { get; }

    /// <summary>
    /// Real-time MtM value of all short positions held in the account.
    /// </summary>
    [UsedImplicitly]
    Decimal? ShortMarketValue { get; }

    /// <summary>
    /// Cash + LongMarketValue + ShortMarketValue.
    /// </summary>
    [UsedImplicitly]
    Decimal? Equity { get; }

    /// <summary>
    /// Equity as of previous trading day at 16:00:00 ET.
    /// </summary>
    [UsedImplicitly]
    Decimal LastEquity { get; }

    /// <summary>
    /// Reg T initial margin requirement (continuously updated value).
    /// </summary>
    [UsedImplicitly]
    Decimal? InitialMargin { get; }

    /// <summary>
    /// Maintenance margin requirement (continuously updated value).
    /// </summary>
    [UsedImplicitly]
    Decimal MaintenanceMargin { get; }

    /// <summary>
    /// Your maintenance margin requirement on the previous trading day
    /// </summary>
    [UsedImplicitly]
    Decimal LastMaintenanceMargin { get; }

    /// <summary>
    /// the current number of day trades that have been made in the last 5 trading days (inclusive of today).
    /// </summary>
    [UsedImplicitly]
    UInt64 DayTradeCount { get; }

    /// <summary>
    /// Value of special memorandum account.
    /// </summary>
    [UsedImplicitly]
    Decimal Sma { get; }

    /// <summary>
    /// Returns <c>true</c> if account is completely blocked.
    /// </summary>
    [UsedImplicitly]
    Boolean IsAccountBlocked { get; }
>>>>>>> 86ce2139
}<|MERGE_RESOLUTION|>--- conflicted
+++ resolved
@@ -7,163 +7,6 @@
 public interface IAccount
 {
     /// <summary>
-<<<<<<< HEAD
-    /// Encapsulates full account information from Alpaca REST API.
-    /// </summary>
-    [CLSCompliant(false)]
-    public interface IAccount
-    {
-        /// <summary>
-        /// Gets unique account identifier.
-        /// </summary>
-        [UsedImplicitly]
-        Guid AccountId { get; }
-
-        /// <summary>
-        /// Gets updated account status.
-        /// </summary>
-        [UsedImplicitly]
-        AccountStatus Status { get; }
-
-        /// <summary>
-        /// Gets main account currency.
-        /// </summary>
-        [UsedImplicitly]
-        String? Currency { get; }
-
-        /// <summary>
-        /// Gets amount of money available for trading.
-        /// </summary>
-        [UsedImplicitly]
-        Decimal TradableCash { get; }
-
-        /// <summary>
-        /// Gets timestamp of account creation event in UTC.
-        /// </summary>
-        [UsedImplicitly]
-        DateTime CreatedAtUtc { get; }
-
-        /// <summary>
-        /// Gets account number (string identifier).
-        /// </summary>
-        [UsedImplicitly]
-        String? AccountNumber { get; }
-
-        /// <summary>
-        /// Gets returns <c>true</c> if account is linked to day pattern trader.
-        /// </summary>
-        [UsedImplicitly]
-        Boolean IsDayPatternTrader { get;  }
-
-        /// <summary>
-        /// Gets returns <c>true</c> if account trading functions are blocked.
-        /// </summary>
-        [UsedImplicitly]
-        Boolean IsTradingBlocked { get; }
-
-        /// <summary>
-        /// Gets returns <c>true</c> if account transfer functions are blocked.
-        /// </summary>
-        [UsedImplicitly]
-        Boolean IsTransfersBlocked { get; }
-
-        /// <summary>
-        /// User setting. If <c>true</c>, the account is not allowed to place orders.
-        /// </summary>
-        [UsedImplicitly]
-        Boolean TradeSuspendedByUser { get; }
-
-        /// <summary>
-        /// Flag to denote whether or not the account is permitted to short.
-        /// </summary>
-        [UsedImplicitly]
-        Boolean ShortingEnabled { get; }
-
-        /// <summary>
-        /// Buying power multiplier that represents account margin classification.
-        /// </summary>
-        [UsedImplicitly]
-        Multiplier Multiplier { get; }
-
-        /// <summary>
-        /// Current available buying power.
-        /// </summary>
-        [UsedImplicitly]
-        Decimal? BuyingPower { get; }
-
-        /// <summary>
-        /// Your buying power for day trades (continuously updated value).
-        /// </summary>
-        [UsedImplicitly]
-        Decimal? DayTradingBuyingPower { get; }
-
-        /// <summary>
-        /// Your buying power under Regulation T (your excess equity - equity minus margin value - times your margin multiplier).
-        /// </summary>
-        [UsedImplicitly]
-        Decimal? RegulationBuyingPower { get; }
-
-        /// <summary>
-        /// Real-time MtM value of all long positions held in the account.
-        /// </summary>
-        [UsedImplicitly]
-        Decimal? LongMarketValue { get; }
-
-        /// <summary>
-        /// Real-time MtM value of all short positions held in the account.
-        /// </summary>
-        [UsedImplicitly]
-        Decimal? ShortMarketValue { get; }
-
-        /// <summary>
-        /// Cash + LongMarketValue + ShortMarketValue.
-        /// </summary>
-        [UsedImplicitly]
-        Decimal? Equity { get; }
-
-        /// <summary>
-        /// Equity as of previous trading day at 16:00:00 ET.
-        /// </summary>
-        [UsedImplicitly]
-        Decimal LastEquity { get; }
-
-        /// <summary>
-        /// Reg T initial margin requirement (continuously updated value).
-        /// </summary>
-        [UsedImplicitly]
-        Decimal? InitialMargin { get; }
-
-        /// <summary>
-        /// Maintenance margin requirement (continuously updated value).
-        /// </summary>
-        [UsedImplicitly]
-        Decimal MaintenanceMargin { get; }
-
-        /// <summary>
-        /// Your maintenance margin requirement on the previous trading day
-        /// </summary>
-        [UsedImplicitly]
-        Decimal LastMaintenanceMargin { get; }
-
-        /// <summary>
-        /// the current number of day trades that have been made in the last 5 trading days (inclusive of today).
-        /// </summary>
-        [UsedImplicitly]
-        UInt64 DayTradeCount { get; }
-
-        /// <summary>
-        /// value of special memorandum account.
-        /// </summary>
-        [UsedImplicitly]
-        Decimal Sma { get; }
-
-        /// <summary>
-        /// Gets returns <c>true</c> if account is completely blocked.
-        /// </summary>
-        [UsedImplicitly]
-        Boolean IsAccountBlocked { get; }
-    }
-=======
     /// Gets unique account identifier.
     /// </summary>
     [UsedImplicitly]
@@ -312,5 +155,4 @@
     /// </summary>
     [UsedImplicitly]
     Boolean IsAccountBlocked { get; }
->>>>>>> 86ce2139
 }