--- conflicted
+++ resolved
@@ -39,74 +39,6 @@
     IAlpacaDataSubscription<ICorrection> GetCorrectionSubscription(
         String symbol);
 
-<<<<<<< HEAD
-        /// <summary>
-        /// Gets the daily aggregate (bar) subscription for the <paramref name="symbol"/> asset.
-        /// </summary>
-        /// <param name="symbol">Alpaca asset name.</param>
-        /// <returns>
-        /// Subscription object for tracking updates via the <see cref="IAlpacaDataSubscription{TApi}.Received"/> event.
-        /// </returns>
-        [UsedImplicitly]
-        IAlpacaDataSubscription<IBar> GetDailyBarSubscription(
-            String symbol);
-
-        /// <summary>
-        /// Gets the updated aggregate (bar) subscription for the <paramref name="symbol"/> asset.
-        /// </summary>
-        /// <param name="symbol">Alpaca asset name.</param>
-        /// <returns>
-        /// Subscription object for tracking updates via the <see cref="IAlpacaDataSubscription{TApi}.Received"/> event.
-        /// </returns>
-        [UsedImplicitly]
-        IAlpacaDataSubscription<IBar> GetUpdatedBarSubscription(
-            String symbol);
-
-        /// <summary>
-        /// Gets the trading statuses subscription for the <paramref name="symbol"/> asset.
-        /// </summary>
-        /// <param name="symbol">Alpaca asset name.</param>
-        /// <returns>
-        /// Subscription object for tracking updates via the <see cref="IAlpacaDataSubscription{TApi}.Received"/> event.
-        /// </returns>
-        [UsedImplicitly]
-        IAlpacaDataSubscription<IStatus> GetStatusSubscription(
-            String symbol);
-
-        /// <summary>
-        /// Gets the trade cancellations subscription for the <paramref name="symbol"/> asset.
-        /// </summary>
-        /// <param name="symbol">Alpaca asset name.</param>
-        /// <returns>
-        /// Subscription object for tracking updates via the <see cref="IAlpacaDataSubscription{TApi}.Received"/> event.
-        /// </returns>
-        [UsedImplicitly]
-        IAlpacaDataSubscription<ITrade> GetCancellationSubscription(
-            String symbol);
-
-        /// <summary>
-        /// Gets the trade corrections subscription for the <paramref name="symbol"/> asset.
-        /// </summary>
-        /// <param name="symbol">Alpaca asset name.</param>
-        /// <returns>
-        /// Subscription object for tracking updates via the <see cref="IAlpacaDataSubscription{TApi}.Received"/> event.
-        /// </returns>
-        [UsedImplicitly]
-        IAlpacaDataSubscription<ICorrection> GetCorrectionSubscription(
-            String symbol);
-
-        /// <summary>
-        /// Gets the LULD (limit up / limit down) subscription for the <paramref name="symbol"/> asset.
-        /// </summary>
-        /// <param name="symbol">Alpaca asset name.</param>
-        /// <returns>
-        /// Subscription object for tracking updates via the <see cref="IAlpacaDataSubscription{TApi}.Received"/> event.
-        /// </returns>
-        [UsedImplicitly]
-        IAlpacaDataSubscription<ILimitUpLimitDown> GetLimitUpLimitDownSubscription(
-            String symbol);
-    }
-=======
     /// <summary>
     /// Gets the LULD (limit up / limit down) subscription for the <paramref name="symbol"/> asset.
     /// </summary>
@@ -117,5 +49,4 @@
     [UsedImplicitly]
     IAlpacaDataSubscription<ILimitUpLimitDown> GetLimitUpLimitDownSubscription(
         String symbol);
->>>>>>> 86ce2139
 }