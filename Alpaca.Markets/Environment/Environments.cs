--- conflicted
+++ resolved
@@ -1,34 +1,19 @@
-<<<<<<< HEAD
-﻿using JetBrains.Annotations;
-
-namespace Alpaca.Markets
-=======
 ﻿namespace Alpaca.Markets;
 
 /// <summary>
 /// Provides single entry point for obtaining information about different environments.
 /// </summary>
 public static class Environments
->>>>>>> 86ce2139
 {
     /// <summary>
     /// Gets live trading environment. 
     /// </summary>
     public static IEnvironment Live { get; } = new LiveEnvironment();
 
-<<<<<<< HEAD
-        /// <summary>
-        /// Gets environment used by all Alpaca users who have no registered accounts.
-        /// </summary>
-        [UsedImplicitly]
-        public static IEnvironment Paper { get; } = new PaperEnvironment();
-    }
-=======
     /// <summary>
     /// Gets paper trading environment. Paper trading is a simulation environment that does not use real money.
     /// See <a href="https://alpaca.markets/docs/trading/paper-trading/">Alpaca Paper Trading Documentation</a> for more information.
     /// </summary>
     [UsedImplicitly]
     public static IEnvironment Paper { get; } = new PaperEnvironment();
->>>>>>> 86ce2139
 }