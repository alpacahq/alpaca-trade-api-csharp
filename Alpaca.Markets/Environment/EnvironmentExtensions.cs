﻿namespace Alpaca.Markets;

/// <summary>
/// Collection of helper extension methods for <see cref="IEnvironment"/> interface.
/// </summary>
public static class EnvironmentExtensions
{
    /// <summary>
    /// Creates the new instance of <see cref="IAlpacaTradingClient"/> interface
    /// implementation for specific environment provided as <paramref name="environment"/> argument.
    /// </summary>
<<<<<<< HEAD
    public static class EnvironmentExtensions
    {
        /// <summary>
        /// Creates the new instance of <see cref="IAlpacaTradingClient"/> interface
        /// implementation for specific environment provided as <paramref name="environment"/> argument.
        /// </summary>
        /// <param name="environment">Target environment for new object.</param>
        /// <param name="securityKey">Alpaca API security key.</param>
        /// <returns>The new instance of <see cref="IAlpacaTradingClient"/> interface implementation.</returns>
        [UsedImplicitly]
        [CLSCompliant(false)]
        public static IAlpacaTradingClient GetAlpacaTradingClient(
            this IEnvironment environment,
            SecurityKey securityKey) =>
            new AlpacaTradingClient(environment.GetAlpacaTradingClientConfiguration(securityKey));
=======
    /// <param name="environment">Target environment for new object.</param>
    /// <param name="securityKey">Alpaca API security key.</param>
    /// <returns>The new instance of <see cref="IAlpacaTradingClient"/> interface implementation.</returns>
    [UsedImplicitly]
    [CLSCompliant(false)]
    [ExcludeFromCodeCoverage]
    public static IAlpacaTradingClient GetAlpacaTradingClient(
        this IEnvironment environment,
        SecurityKey securityKey) =>
        new AlpacaTradingClient(environment.GetAlpacaTradingClientConfiguration(securityKey));
>>>>>>> 86ce2139

    /// <summary>
    /// Creates new instance of <see cref="AlpacaTradingClientConfiguration"/> for specific
    /// environment provided as <paramref name="environment"/> argument.
    /// </summary>
    /// <param name="environment">Target environment for new object.</param>
    /// <param name="securityKey">Alpaca API security key.</param>
    /// <returns>New instance of <see cref="AlpacaTradingClientConfiguration"/> object.</returns>
    [UsedImplicitly]
    public static AlpacaTradingClientConfiguration GetAlpacaTradingClientConfiguration(
        this IEnvironment environment,
        SecurityKey securityKey) =>
        new()
        {
            ApiEndpoint = environment.EnsureNotNull().AlpacaTradingApi,
            SecurityId = securityKey.EnsureNotNull()
        };

    /// <summary>
    /// Creates the new instance of <see cref="IAlpacaDataClient"/> interface
    /// implementation for specific environment provided as <paramref name="environment"/> argument.
    /// </summary>
    /// <param name="environment">Target environment for new object.</param>
    /// <param name="securityKey">Alpaca API security key.</param>
    /// <returns>The new instance of <see cref="IAlpacaDataClient"/> interface implementation.</returns>
    [UsedImplicitly]
    [CLSCompliant(false)]
    [ExcludeFromCodeCoverage]
    public static IAlpacaDataClient GetAlpacaDataClient(
        this IEnvironment environment,
        SecurityKey securityKey) =>
        new AlpacaDataClient(environment.GetAlpacaDataClientConfiguration(securityKey));

    /// <summary>
    /// Creates new instance of <see cref="AlpacaDataClientConfiguration"/> for specific
    /// environment provided as <paramref name="environment"/> argument.
    /// </summary>
    /// <param name="environment">Target environment for new object.</param>
    /// <param name="securityKey">Alpaca API security key.</param>
    /// <returns>New instance of <see cref="AlpacaDataClientConfiguration"/> object.</returns>
    [UsedImplicitly]
    public static AlpacaDataClientConfiguration GetAlpacaDataClientConfiguration(
        this IEnvironment environment,
        SecurityKey securityKey) =>
        new()
        {
            ApiEndpoint = environment.EnsureNotNull().AlpacaDataApi,
            SecurityId = securityKey.EnsureNotNull()
        };

    /// <summary>
    /// Creates the new instance of <see cref="IAlpacaCryptoDataClient"/> interface
    /// implementation for specific environment provided as <paramref name="environment"/> argument.
    /// </summary>
    /// <param name="environment">Target environment for new object.</param>
    /// <param name="securityKey">Alpaca API security key.</param>
    /// <returns>The new instance of <see cref="IAlpacaCryptoDataClient"/> interface implementation.</returns>
    [UsedImplicitly]
    [CLSCompliant(false)]
    [ExcludeFromCodeCoverage]
    public static IAlpacaCryptoDataClient GetAlpacaCryptoDataClient(
        this IEnvironment environment,
        SecurityKey securityKey) =>
        new AlpacaCryptoDataClient(environment.GetAlpacaCryptoDataClientConfiguration(securityKey));

    /// <summary>
    /// Creates new instance of <see cref="AlpacaCryptoDataClientConfiguration"/> for specific
    /// environment provided as <paramref name="environment"/> argument.
    /// </summary>
    /// <param name="environment">Target environment for new object.</param>
    /// <param name="securityKey">Alpaca API security key.</param>
    /// <returns>New instance of <see cref="AlpacaCryptoDataClientConfiguration"/> object.</returns>
    [UsedImplicitly]
    public static AlpacaCryptoDataClientConfiguration GetAlpacaCryptoDataClientConfiguration(
        this IEnvironment environment,
        SecurityKey securityKey) =>
        new()
        {
            ApiEndpoint = environment.EnsureNotNull().AlpacaDataApi,
            SecurityId = securityKey.EnsureNotNull()
        };

    /// <summary>
    /// Creates the new instance of <see cref="IAlpacaStreamingClient"/> interface
    /// implementation for specific environment provided as <paramref name="environment"/> argument.
    /// </summary>
    /// <param name="environment">Target environment for new object.</param>
    /// <param name="securityKey">Alpaca API security key.</param>
    /// <returns>The new instance of <see cref="IAlpacaStreamingClient"/> interface implementation.</returns>
    [UsedImplicitly]
    [CLSCompliant(false)]
    [ExcludeFromCodeCoverage]
    public static IAlpacaStreamingClient GetAlpacaStreamingClient(
        this IEnvironment environment,
        SecurityKey securityKey) =>
        new AlpacaStreamingClient(environment.GetAlpacaStreamingClientConfiguration(securityKey));

    /// <summary>
    /// Creates new instance of <see cref="AlpacaStreamingClientConfiguration"/> for specific
    /// environment provided as <paramref name="environment"/> argument.
    /// </summary>
    /// <param name="environment">Target environment for new object.</param>
    /// <param name="securityKey">Alpaca API security key.</param>
    /// <returns>New instance of <see cref="AlpacaStreamingClientConfiguration"/> object.</returns>
    [UsedImplicitly]
    public static AlpacaStreamingClientConfiguration GetAlpacaStreamingClientConfiguration(
        this IEnvironment environment,
        SecurityKey securityKey) =>
        new()
        {
            ApiEndpoint = environment.EnsureNotNull().AlpacaStreamingApi,
            SecurityId = securityKey.EnsureNotNull()
        };

<<<<<<< HEAD
        /// <summary>
        /// Creates the new instance of <see cref="IAlpacaDataClient"/> interface
        /// implementation for specific environment provided as <paramref name="environment"/> argument.
        /// </summary>
        /// <param name="environment">Target environment for new object.</param>
        /// <param name="securityKey">Alpaca API security key.</param>
        /// <returns>The new instance of <see cref="IAlpacaDataClient"/> interface implementation.</returns>
        [UsedImplicitly]
        [CLSCompliant(false)]
        public static IAlpacaDataClient GetAlpacaDataClient(
            this IEnvironment environment,
            SecurityKey securityKey) =>
            new AlpacaDataClient(environment.GetAlpacaDataClientConfiguration(securityKey));
=======
    /// <summary>
    /// Creates the new instance of <see cref="IAlpacaDataStreamingClient"/> interface
    /// implementation for specific environment provided as <paramref name="environment"/> argument.
    /// </summary>
    /// <param name="environment">Target environment for new object.</param>
    /// <param name="securityKey">Alpaca API security key.</param>
    /// <returns>The new instance of <see cref="IAlpacaDataStreamingClient"/> interface implementation.</returns>
    [UsedImplicitly]
    [CLSCompliant(false)]
    [ExcludeFromCodeCoverage]
    public static IAlpacaDataStreamingClient GetAlpacaDataStreamingClient(
        this IEnvironment environment,
        SecurityKey securityKey) =>
        new AlpacaDataStreamingClient(environment.GetAlpacaDataStreamingClientConfiguration(securityKey));
>>>>>>> 86ce2139

    /// <summary>
    /// Creates new instance of <see cref="AlpacaDataStreamingClientConfiguration"/> for specific
    /// environment provided as <paramref name="environment"/> argument.
    /// </summary>
    /// <param name="environment">Target environment for new object.</param>
    /// <param name="securityKey">Alpaca API security key.</param>
    /// <returns>New instance of <see cref="AlpacaDataStreamingClientConfiguration"/> object.</returns>
    [UsedImplicitly]
    public static AlpacaDataStreamingClientConfiguration GetAlpacaDataStreamingClientConfiguration(
        this IEnvironment environment,
        SecurityKey securityKey) =>
        new()
        {
            ApiEndpoint = environment.EnsureNotNull().AlpacaDataStreamingApi,
            SecurityId = securityKey.EnsureNotNull()
        };

<<<<<<< HEAD
        /// <summary>
        /// Creates the new instance of <see cref="IAlpacaCryptoDataClient"/> interface
        /// implementation for specific environment provided as <paramref name="environment"/> argument.
        /// </summary>
        /// <param name="environment">Target environment for new object.</param>
        /// <param name="securityKey">Alpaca API security key.</param>
        /// <returns>The new instance of <see cref="IAlpacaCryptoDataClient"/> interface implementation.</returns>
        [UsedImplicitly]
        [CLSCompliant(false)]
        public static IAlpacaCryptoDataClient GetAlpacaCryptoDataClient(
            this IEnvironment environment,
            SecurityKey securityKey) =>
            new AlpacaCryptoDataClient(environment.GetAlpacaCryptoDataClientConfiguration(securityKey));

        /// <summary>
        /// Creates new instance of <see cref="AlpacaCryptoDataClientConfiguration"/> for specific
        /// environment provided as <paramref name="environment"/> argument.
        /// </summary>
        /// <param name="environment">Target environment for new object.</param>
        /// <param name="securityKey">Alpaca API security key.</param>
        /// <returns>New instance of <see cref="AlpacaCryptoDataClientConfiguration"/> object.</returns>
        [UsedImplicitly]
        public static AlpacaCryptoDataClientConfiguration GetAlpacaCryptoDataClientConfiguration(
            this IEnvironment environment,
            SecurityKey securityKey) =>
            new ()
            {
                ApiEndpoint = environment.EnsureNotNull(nameof(environment))
                    .AlpacaDataApi.EnsureNotNull(nameof(IEnvironment.AlpacaDataApi)),
                SecurityId = securityKey.EnsureNotNull(nameof(securityKey))
            };

        /// <summary>
        /// Creates the new instance of <see cref="IAlpacaStreamingClient"/> interface
        /// implementation for specific environment provided as <paramref name="environment"/> argument.
        /// </summary>
        /// <param name="environment">Target environment for new object.</param>
        /// <param name="securityKey">Alpaca API security key.</param>
        /// <returns>The new instance of <see cref="IAlpacaStreamingClient"/> interface implementation.</returns>
        [UsedImplicitly]
        [CLSCompliant(false)]
        public static IAlpacaStreamingClient GetAlpacaStreamingClient(
            this IEnvironment environment,
            SecurityKey securityKey) =>
            new AlpacaStreamingClient(environment.GetAlpacaStreamingClientConfiguration(securityKey));
=======
    /// <summary>
    /// Creates the new instance of <see cref="IAlpacaCryptoStreamingClient"/> interface
    /// implementation for specific environment provided as <paramref name="environment"/> argument.
    /// </summary>
    /// <param name="environment">Target environment for new object.</param>
    /// <param name="securityKey">Alpaca API security key.</param>
    /// <returns>The new instance of <see cref="IAlpacaCryptoStreamingClient"/> interface implementation.</returns>
    [UsedImplicitly]
    [CLSCompliant(false)]
    [ExcludeFromCodeCoverage]
    public static IAlpacaCryptoStreamingClient GetAlpacaCryptoStreamingClient(
        this IEnvironment environment,
        SecurityKey securityKey) =>
        new AlpacaCryptoStreamingClient(environment.GetAlpacaCryptoStreamingClientConfiguration(securityKey));
>>>>>>> 86ce2139

    /// <summary>
    /// Creates new instance of <see cref="AlpacaCryptoStreamingClientConfiguration"/> for specific
    /// environment provided as <paramref name="environment"/> argument.
    /// </summary>
    /// <param name="environment">Target environment for new object.</param>
    /// <param name="securityKey">Alpaca API security key.</param>
    /// <returns>New instance of <see cref="AlpacaCryptoStreamingClientConfiguration"/> object.</returns>
    [UsedImplicitly]
    public static AlpacaCryptoStreamingClientConfiguration GetAlpacaCryptoStreamingClientConfiguration(
        this IEnvironment environment,
        SecurityKey securityKey) =>
        new()
        {
            ApiEndpoint = environment.EnsureNotNull().AlpacaCryptoStreamingApi,
            SecurityId = securityKey.EnsureNotNull()
        };

<<<<<<< HEAD
        /// <summary>
        /// Creates the new instance of <see cref="IAlpacaDataStreamingClient"/> interface
        /// implementation for specific environment provided as <paramref name="environment"/> argument.
        /// </summary>
        /// <param name="environment">Target environment for new object.</param>
        /// <param name="securityKey">Alpaca API security key.</param>
        /// <returns>The new instance of <see cref="IAlpacaDataStreamingClient"/> interface implementation.</returns>
        [UsedImplicitly]
        [CLSCompliant(false)]
        public static IAlpacaDataStreamingClient GetAlpacaDataStreamingClient(
            this IEnvironment environment,
            SecurityKey securityKey) =>
            new AlpacaDataStreamingClient(environment.GetAlpacaDataStreamingClientConfiguration(securityKey));

        /// <summary>
        /// Creates new instance of <see cref="AlpacaDataStreamingClientConfiguration"/> for specific
        /// environment provided as <paramref name="environment"/> argument.
        /// </summary>
        /// <param name="environment">Target environment for new object.</param>
        /// <param name="securityKey">Alpaca API security key.</param>
        /// <returns>New instance of <see cref="AlpacaDataStreamingClientConfiguration"/> object.</returns>
        [UsedImplicitly]
        public static AlpacaDataStreamingClientConfiguration GetAlpacaDataStreamingClientConfiguration(
            this IEnvironment environment,
            SecurityKey securityKey) =>
            new ()
            {
                ApiEndpoint = environment.EnsureNotNull(nameof(environment))
                    .AlpacaDataStreamingApi.EnsureNotNull(nameof(IEnvironment.AlpacaDataStreamingApi)),
                SecurityId = securityKey.EnsureNotNull(nameof(securityKey))
            };

        /// <summary>
        /// Creates the new instance of <see cref="IAlpacaCryptoStreamingClient"/> interface
        /// implementation for specific environment provided as <paramref name="environment"/> argument.
        /// </summary>
        /// <param name="environment">Target environment for new object.</param>
        /// <param name="securityKey">Alpaca API security key.</param>
        /// <returns>The new instance of <see cref="IAlpacaCryptoStreamingClient"/> interface implementation.</returns>
        [UsedImplicitly]
        [CLSCompliant(false)]
        public static IAlpacaCryptoStreamingClient GetAlpacaCryptoStreamingClient(
            this IEnvironment environment,
            SecurityKey securityKey) =>
            new AlpacaCryptoStreamingClient(environment.GetAlpacaCryptoStreamingClientConfiguration(securityKey));

        /// <summary>
        /// Creates new instance of <see cref="AlpacaCryptoStreamingClientConfiguration"/> for specific
        /// environment provided as <paramref name="environment"/> argument.
        /// </summary>
        /// <param name="environment">Target environment for new object.</param>
        /// <param name="securityKey">Alpaca API security key.</param>
        /// <returns>New instance of <see cref="AlpacaCryptoStreamingClientConfiguration"/> object.</returns>
        [UsedImplicitly]
        public static AlpacaCryptoStreamingClientConfiguration GetAlpacaCryptoStreamingClientConfiguration(
            this IEnvironment environment,
            SecurityKey securityKey) =>
            new ()
            {
                ApiEndpoint = environment.EnsureNotNull(nameof(environment))
                    .AlpacaCryptoStreamingApi.EnsureNotNull(nameof(IEnvironment.AlpacaCryptoStreamingApi)),
                SecurityId = securityKey.EnsureNotNull(nameof(securityKey))
            };

        /// <summary>
        /// Creates the new instance of <see cref="IAlpacaNewsStreamingClient"/> interface
        /// implementation for specific environment provided as <paramref name="environment"/> argument.
        /// </summary>
        /// <param name="environment">Target environment for new object.</param>
        /// <param name="securityKey">Alpaca API security key.</param>
        /// <returns>The new instance of <see cref="IAlpacaNewsStreamingClient"/> interface implementation.</returns>
        [UsedImplicitly]
        [CLSCompliant(false)]
        public static IAlpacaNewsStreamingClient GetAlpacaNewsStreamingClient(
            this IEnvironment environment,
            SecurityKey securityKey) =>
            new AlpacaNewsStreamingClient(environment.GetAlpacaNewsStreamingClientConfiguration(securityKey));

        /// <summary>
        /// Creates new instance of <see cref="AlpacaNewsStreamingClientConfiguration"/> for specific
        /// environment provided as <paramref name="environment"/> argument.
        /// </summary>
        /// <param name="environment">Target environment for new object.</param>
        /// <param name="securityKey">Alpaca API security key.</param>
        /// <returns>New instance of <see cref="AlpacaNewsStreamingClientConfiguration"/> object.</returns>
        [UsedImplicitly]
        public static AlpacaNewsStreamingClientConfiguration GetAlpacaNewsStreamingClientConfiguration(
            this IEnvironment environment,
            SecurityKey securityKey) =>
            new ()
            {
                ApiEndpoint = environment.EnsureNotNull(nameof(environment))
                    .AlpacaNewsStreamingApi.EnsureNotNull(nameof(IEnvironment.AlpacaNewsStreamingApi)),
                SecurityId = securityKey.EnsureNotNull(nameof(securityKey))
            };
    }
=======
    /// <summary>
    /// Creates the new instance of <see cref="IAlpacaNewsStreamingClient"/> interface
    /// implementation for specific environment provided as <paramref name="environment"/> argument.
    /// </summary>
    /// <param name="environment">Target environment for new object.</param>
    /// <param name="securityKey">Alpaca API security key.</param>
    /// <returns>The new instance of <see cref="IAlpacaNewsStreamingClient"/> interface implementation.</returns>
    [UsedImplicitly]
    [CLSCompliant(false)]
    [ExcludeFromCodeCoverage]
    public static IAlpacaNewsStreamingClient GetAlpacaNewsStreamingClient(
        this IEnvironment environment,
        SecurityKey securityKey) =>
        new AlpacaNewsStreamingClient(environment.GetAlpacaNewsStreamingClientConfiguration(securityKey));

    /// <summary>
    /// Creates new instance of <see cref="AlpacaNewsStreamingClientConfiguration"/> for specific
    /// environment provided as <paramref name="environment"/> argument.
    /// </summary>
    /// <param name="environment">Target environment for new object.</param>
    /// <param name="securityKey">Alpaca API security key.</param>
    /// <returns>New instance of <see cref="AlpacaNewsStreamingClientConfiguration"/> object.</returns>
    [UsedImplicitly]
    public static AlpacaNewsStreamingClientConfiguration GetAlpacaNewsStreamingClientConfiguration(
        this IEnvironment environment,
        SecurityKey securityKey) =>
        new ()
        {
            ApiEndpoint = environment.EnsureNotNull().AlpacaNewsStreamingApi,
            SecurityId = securityKey.EnsureNotNull()
        };
>>>>>>> 86ce2139
}<|MERGE_RESOLUTION|>--- conflicted
+++ resolved
@@ -9,23 +9,6 @@
     /// Creates the new instance of <see cref="IAlpacaTradingClient"/> interface
     /// implementation for specific environment provided as <paramref name="environment"/> argument.
     /// </summary>
-<<<<<<< HEAD
-    public static class EnvironmentExtensions
-    {
-        /// <summary>
-        /// Creates the new instance of <see cref="IAlpacaTradingClient"/> interface
-        /// implementation for specific environment provided as <paramref name="environment"/> argument.
-        /// </summary>
-        /// <param name="environment">Target environment for new object.</param>
-        /// <param name="securityKey">Alpaca API security key.</param>
-        /// <returns>The new instance of <see cref="IAlpacaTradingClient"/> interface implementation.</returns>
-        [UsedImplicitly]
-        [CLSCompliant(false)]
-        public static IAlpacaTradingClient GetAlpacaTradingClient(
-            this IEnvironment environment,
-            SecurityKey securityKey) =>
-            new AlpacaTradingClient(environment.GetAlpacaTradingClientConfiguration(securityKey));
-=======
     /// <param name="environment">Target environment for new object.</param>
     /// <param name="securityKey">Alpaca API security key.</param>
     /// <returns>The new instance of <see cref="IAlpacaTradingClient"/> interface implementation.</returns>
@@ -36,7 +19,6 @@
         this IEnvironment environment,
         SecurityKey securityKey) =>
         new AlpacaTradingClient(environment.GetAlpacaTradingClientConfiguration(securityKey));
->>>>>>> 86ce2139
 
     /// <summary>
     /// Creates new instance of <see cref="AlpacaTradingClientConfiguration"/> for specific
@@ -151,21 +133,6 @@
             SecurityId = securityKey.EnsureNotNull()
         };
 
-<<<<<<< HEAD
-        /// <summary>
-        /// Creates the new instance of <see cref="IAlpacaDataClient"/> interface
-        /// implementation for specific environment provided as <paramref name="environment"/> argument.
-        /// </summary>
-        /// <param name="environment">Target environment for new object.</param>
-        /// <param name="securityKey">Alpaca API security key.</param>
-        /// <returns>The new instance of <see cref="IAlpacaDataClient"/> interface implementation.</returns>
-        [UsedImplicitly]
-        [CLSCompliant(false)]
-        public static IAlpacaDataClient GetAlpacaDataClient(
-            this IEnvironment environment,
-            SecurityKey securityKey) =>
-            new AlpacaDataClient(environment.GetAlpacaDataClientConfiguration(securityKey));
-=======
     /// <summary>
     /// Creates the new instance of <see cref="IAlpacaDataStreamingClient"/> interface
     /// implementation for specific environment provided as <paramref name="environment"/> argument.
@@ -180,7 +147,6 @@
         this IEnvironment environment,
         SecurityKey securityKey) =>
         new AlpacaDataStreamingClient(environment.GetAlpacaDataStreamingClientConfiguration(securityKey));
->>>>>>> 86ce2139
 
     /// <summary>
     /// Creates new instance of <see cref="AlpacaDataStreamingClientConfiguration"/> for specific
@@ -199,53 +165,6 @@
             SecurityId = securityKey.EnsureNotNull()
         };
 
-<<<<<<< HEAD
-        /// <summary>
-        /// Creates the new instance of <see cref="IAlpacaCryptoDataClient"/> interface
-        /// implementation for specific environment provided as <paramref name="environment"/> argument.
-        /// </summary>
-        /// <param name="environment">Target environment for new object.</param>
-        /// <param name="securityKey">Alpaca API security key.</param>
-        /// <returns>The new instance of <see cref="IAlpacaCryptoDataClient"/> interface implementation.</returns>
-        [UsedImplicitly]
-        [CLSCompliant(false)]
-        public static IAlpacaCryptoDataClient GetAlpacaCryptoDataClient(
-            this IEnvironment environment,
-            SecurityKey securityKey) =>
-            new AlpacaCryptoDataClient(environment.GetAlpacaCryptoDataClientConfiguration(securityKey));
-
-        /// <summary>
-        /// Creates new instance of <see cref="AlpacaCryptoDataClientConfiguration"/> for specific
-        /// environment provided as <paramref name="environment"/> argument.
-        /// </summary>
-        /// <param name="environment">Target environment for new object.</param>
-        /// <param name="securityKey">Alpaca API security key.</param>
-        /// <returns>New instance of <see cref="AlpacaCryptoDataClientConfiguration"/> object.</returns>
-        [UsedImplicitly]
-        public static AlpacaCryptoDataClientConfiguration GetAlpacaCryptoDataClientConfiguration(
-            this IEnvironment environment,
-            SecurityKey securityKey) =>
-            new ()
-            {
-                ApiEndpoint = environment.EnsureNotNull(nameof(environment))
-                    .AlpacaDataApi.EnsureNotNull(nameof(IEnvironment.AlpacaDataApi)),
-                SecurityId = securityKey.EnsureNotNull(nameof(securityKey))
-            };
-
-        /// <summary>
-        /// Creates the new instance of <see cref="IAlpacaStreamingClient"/> interface
-        /// implementation for specific environment provided as <paramref name="environment"/> argument.
-        /// </summary>
-        /// <param name="environment">Target environment for new object.</param>
-        /// <param name="securityKey">Alpaca API security key.</param>
-        /// <returns>The new instance of <see cref="IAlpacaStreamingClient"/> interface implementation.</returns>
-        [UsedImplicitly]
-        [CLSCompliant(false)]
-        public static IAlpacaStreamingClient GetAlpacaStreamingClient(
-            this IEnvironment environment,
-            SecurityKey securityKey) =>
-            new AlpacaStreamingClient(environment.GetAlpacaStreamingClientConfiguration(securityKey));
-=======
     /// <summary>
     /// Creates the new instance of <see cref="IAlpacaCryptoStreamingClient"/> interface
     /// implementation for specific environment provided as <paramref name="environment"/> argument.
@@ -260,7 +179,6 @@
         this IEnvironment environment,
         SecurityKey securityKey) =>
         new AlpacaCryptoStreamingClient(environment.GetAlpacaCryptoStreamingClientConfiguration(securityKey));
->>>>>>> 86ce2139
 
     /// <summary>
     /// Creates new instance of <see cref="AlpacaCryptoStreamingClientConfiguration"/> for specific
@@ -279,104 +197,6 @@
             SecurityId = securityKey.EnsureNotNull()
         };
 
-<<<<<<< HEAD
-        /// <summary>
-        /// Creates the new instance of <see cref="IAlpacaDataStreamingClient"/> interface
-        /// implementation for specific environment provided as <paramref name="environment"/> argument.
-        /// </summary>
-        /// <param name="environment">Target environment for new object.</param>
-        /// <param name="securityKey">Alpaca API security key.</param>
-        /// <returns>The new instance of <see cref="IAlpacaDataStreamingClient"/> interface implementation.</returns>
-        [UsedImplicitly]
-        [CLSCompliant(false)]
-        public static IAlpacaDataStreamingClient GetAlpacaDataStreamingClient(
-            this IEnvironment environment,
-            SecurityKey securityKey) =>
-            new AlpacaDataStreamingClient(environment.GetAlpacaDataStreamingClientConfiguration(securityKey));
-
-        /// <summary>
-        /// Creates new instance of <see cref="AlpacaDataStreamingClientConfiguration"/> for specific
-        /// environment provided as <paramref name="environment"/> argument.
-        /// </summary>
-        /// <param name="environment">Target environment for new object.</param>
-        /// <param name="securityKey">Alpaca API security key.</param>
-        /// <returns>New instance of <see cref="AlpacaDataStreamingClientConfiguration"/> object.</returns>
-        [UsedImplicitly]
-        public static AlpacaDataStreamingClientConfiguration GetAlpacaDataStreamingClientConfiguration(
-            this IEnvironment environment,
-            SecurityKey securityKey) =>
-            new ()
-            {
-                ApiEndpoint = environment.EnsureNotNull(nameof(environment))
-                    .AlpacaDataStreamingApi.EnsureNotNull(nameof(IEnvironment.AlpacaDataStreamingApi)),
-                SecurityId = securityKey.EnsureNotNull(nameof(securityKey))
-            };
-
-        /// <summary>
-        /// Creates the new instance of <see cref="IAlpacaCryptoStreamingClient"/> interface
-        /// implementation for specific environment provided as <paramref name="environment"/> argument.
-        /// </summary>
-        /// <param name="environment">Target environment for new object.</param>
-        /// <param name="securityKey">Alpaca API security key.</param>
-        /// <returns>The new instance of <see cref="IAlpacaCryptoStreamingClient"/> interface implementation.</returns>
-        [UsedImplicitly]
-        [CLSCompliant(false)]
-        public static IAlpacaCryptoStreamingClient GetAlpacaCryptoStreamingClient(
-            this IEnvironment environment,
-            SecurityKey securityKey) =>
-            new AlpacaCryptoStreamingClient(environment.GetAlpacaCryptoStreamingClientConfiguration(securityKey));
-
-        /// <summary>
-        /// Creates new instance of <see cref="AlpacaCryptoStreamingClientConfiguration"/> for specific
-        /// environment provided as <paramref name="environment"/> argument.
-        /// </summary>
-        /// <param name="environment">Target environment for new object.</param>
-        /// <param name="securityKey">Alpaca API security key.</param>
-        /// <returns>New instance of <see cref="AlpacaCryptoStreamingClientConfiguration"/> object.</returns>
-        [UsedImplicitly]
-        public static AlpacaCryptoStreamingClientConfiguration GetAlpacaCryptoStreamingClientConfiguration(
-            this IEnvironment environment,
-            SecurityKey securityKey) =>
-            new ()
-            {
-                ApiEndpoint = environment.EnsureNotNull(nameof(environment))
-                    .AlpacaCryptoStreamingApi.EnsureNotNull(nameof(IEnvironment.AlpacaCryptoStreamingApi)),
-                SecurityId = securityKey.EnsureNotNull(nameof(securityKey))
-            };
-
-        /// <summary>
-        /// Creates the new instance of <see cref="IAlpacaNewsStreamingClient"/> interface
-        /// implementation for specific environment provided as <paramref name="environment"/> argument.
-        /// </summary>
-        /// <param name="environment">Target environment for new object.</param>
-        /// <param name="securityKey">Alpaca API security key.</param>
-        /// <returns>The new instance of <see cref="IAlpacaNewsStreamingClient"/> interface implementation.</returns>
-        [UsedImplicitly]
-        [CLSCompliant(false)]
-        public static IAlpacaNewsStreamingClient GetAlpacaNewsStreamingClient(
-            this IEnvironment environment,
-            SecurityKey securityKey) =>
-            new AlpacaNewsStreamingClient(environment.GetAlpacaNewsStreamingClientConfiguration(securityKey));
-
-        /// <summary>
-        /// Creates new instance of <see cref="AlpacaNewsStreamingClientConfiguration"/> for specific
-        /// environment provided as <paramref name="environment"/> argument.
-        /// </summary>
-        /// <param name="environment">Target environment for new object.</param>
-        /// <param name="securityKey">Alpaca API security key.</param>
-        /// <returns>New instance of <see cref="AlpacaNewsStreamingClientConfiguration"/> object.</returns>
-        [UsedImplicitly]
-        public static AlpacaNewsStreamingClientConfiguration GetAlpacaNewsStreamingClientConfiguration(
-            this IEnvironment environment,
-            SecurityKey securityKey) =>
-            new ()
-            {
-                ApiEndpoint = environment.EnsureNotNull(nameof(environment))
-                    .AlpacaNewsStreamingApi.EnsureNotNull(nameof(IEnvironment.AlpacaNewsStreamingApi)),
-                SecurityId = securityKey.EnsureNotNull(nameof(securityKey))
-            };
-    }
-=======
     /// <summary>
     /// Creates the new instance of <see cref="IAlpacaNewsStreamingClient"/> interface
     /// implementation for specific environment provided as <paramref name="environment"/> argument.
@@ -408,5 +228,4 @@
             ApiEndpoint = environment.EnsureNotNull().AlpacaNewsStreamingApi,
             SecurityId = securityKey.EnsureNotNull()
         };
->>>>>>> 86ce2139
 }