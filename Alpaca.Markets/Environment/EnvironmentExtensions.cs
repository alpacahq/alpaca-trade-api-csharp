﻿using System;
using System.Diagnostics.CodeAnalysis;

namespace Alpaca.Markets
{
    /// <summary>
    /// Collection of helper extension methods for <see cref="IEnvironment"/> interface.
    /// </summary>
    [SuppressMessage("ReSharper", "MemberCanBePrivate.Global")]
    public static class EnvironmentExtensions
    {
        /// <summary>
        /// Creates new instance of <see cref="AlpacaTradingClient"/> for specific
        /// environment provided as <paramref name="environment"/> argument.
        /// </summary>
        /// <param name="environment">Target environment for new object.</param>
        /// <param name="securityKey">Alpaca API security key.</param>
        /// <returns>New instance of <see cref="AlpacaTradingClient"/> object.</returns>
        public static AlpacaTradingClient GetAlpacaTradingClient(
            this IEnvironment environment,
            SecurityKey securityKey) =>
            new AlpacaTradingClient(environment.GetAlpacaTradingClientConfiguration(securityKey));

        /// <summary>
        /// Creates new instance of <see cref="AlpacaTradingClientConfiguration"/> for specific
        /// environment provided as <paramref name="environment"/> argument.
        /// </summary>
        /// <param name="environment">Target environment for new object.</param>
        /// <param name="securityKey">Alpaca API security key.</param>
        /// <returns>New instance of <see cref="AlpacaTradingClientConfiguration"/> object.</returns>
        public static AlpacaTradingClientConfiguration GetAlpacaTradingClientConfiguration(
            this IEnvironment environment,
            SecurityKey securityKey) =>
            new AlpacaTradingClientConfiguration
            {
                ApiEndpoint = environment?.AlpacaTradingApi ?? throw new ArgumentNullException(nameof(environment)),
                SecurityId = securityKey ?? throw new ArgumentNullException(nameof(securityKey)),
            };

        /// <summary>
        /// Creates new instance of <see cref="AlpacaDataClient"/> for specific
        /// environment provided as <paramref name="environment"/> argument.
        /// </summary>
        /// <param name="environment">Target environment for new object.</param>
<<<<<<< HEAD
        /// <param name="keyId">Alpaca API key identifier.</param>
=======
>>>>>>> c60a4ff1
        /// <param name="securityKey">Alpaca API security key.</param>
        /// <returns>New instance of <see cref="AlpacaDataClient"/> object.</returns>
        public static AlpacaDataClient GetAlpacaDataClient(
            this IEnvironment environment,
<<<<<<< HEAD
            String keyId,
            SecurityKey securityKey) =>
            new AlpacaDataClient(environment.GetAlpacaDataClientConfiguration(keyId, securityKey));
=======
            SecurityKey securityKey) =>
            new AlpacaDataClient(environment.GetAlpacaDataClientConfiguration(securityKey));
>>>>>>> c60a4ff1

        /// <summary>
        /// Creates new instance of <see cref="AlpacaDataClientConfiguration"/> for specific
        /// environment provided as <paramref name="environment"/> argument.
        /// </summary>
        /// <param name="environment">Target environment for new object.</param>
<<<<<<< HEAD
        /// <param name="keyId">Alpaca API key identifier.</param>
=======
>>>>>>> c60a4ff1
        /// <param name="securityKey">Alpaca API security key.</param>
        /// <returns>New instance of <see cref="AlpacaDataClientConfiguration"/> object.</returns>
        public static AlpacaDataClientConfiguration GetAlpacaDataClientConfiguration(
            this IEnvironment environment,
<<<<<<< HEAD
            String keyId,
=======
>>>>>>> c60a4ff1
            SecurityKey securityKey) =>
            new AlpacaDataClientConfiguration
            {
                ApiEndpoint = environment?.AlpacaDataApi ?? throw new ArgumentNullException(nameof(environment)),
                SecurityId = securityKey ?? throw new ArgumentNullException(nameof(securityKey)),
<<<<<<< HEAD
                KeyId = keyId ?? throw new ArgumentNullException(nameof(keyId))
=======
>>>>>>> c60a4ff1
            };

        /// <summary>
        /// Creates new instance of <see cref="PolygonDataClient"/> for specific
        /// environment provided as <paramref name="environment"/> argument.
        /// </summary>
        /// <param name="environment">Target environment for new object.</param>
        /// <param name="keyId">Alpaca API key identifier.</param>
        /// <returns>New instance of <see cref="PolygonDataClient"/> object.</returns>
        public static PolygonDataClient GetPolygonDataClient(
            this IEnvironment environment,
            String keyId) =>
            new PolygonDataClient(environment.GetPolygonDataClientConfiguration(keyId));

        /// <summary>
        /// Creates new instance of <see cref="PolygonDataClientConfiguration"/> for specific
        /// environment provided as <paramref name="environment"/> argument.
        /// </summary>
        /// <param name="environment">Target environment for new object.</param>
        /// <param name="keyId">Alpaca API key identifier.</param>
        /// <returns>New instance of <see cref="PolygonDataClientConfiguration"/> object.</returns>
        public static PolygonDataClientConfiguration GetPolygonDataClientConfiguration(
            this IEnvironment environment,
            String keyId) =>
            new PolygonDataClientConfiguration
            {
                ApiEndpoint = environment?.PolygonDataApi ?? throw new ArgumentNullException(nameof(environment)),
                KeyId = keyId ?? throw new ArgumentNullException(nameof(keyId))
            };

        /// <summary>
        /// Creates new instance of <see cref="AlpacaStreamingClient"/> for specific
        /// environment provided as <paramref name="environment"/> argument.
        /// </summary>
        /// <param name="environment">Target environment for new object.</param>
        /// <param name="securityKey">Alpaca API security key.</param>
        /// <returns>New instance of <see cref="AlpacaStreamingClient"/> object.</returns>
        public static AlpacaStreamingClient GetAlpacaStreamingClient(
            this IEnvironment environment,
            SecurityKey securityKey) =>
            new AlpacaStreamingClient(environment.GetAlpacaStreamingClientConfiguration(securityKey));

        /// <summary>
        /// Creates new instance of <see cref="AlpacaStreamingClientConfiguration"/> for specific
        /// environment provided as <paramref name="environment"/> argument.
        /// </summary>
        /// <param name="environment">Target environment for new object.</param>
        /// <param name="securityKey">Alpaca API security key.</param>
        /// <returns>New instance of <see cref="AlpacaStreamingClientConfiguration"/> object.</returns>
        public static AlpacaStreamingClientConfiguration GetAlpacaStreamingClientConfiguration(
            this IEnvironment environment,
            SecurityKey securityKey) =>
            new AlpacaStreamingClientConfiguration()
            {
                ApiEndpoint = environment?.AlpacaStreamingApi ?? throw new ArgumentNullException(nameof(environment)),
                SecurityId = securityKey,
            };

        /// <summary>
        /// Creates new instance of <see cref="PolygonStreamingClient"/> for specific
        /// environment provided as <paramref name="environment"/> argument.
        /// </summary>
        /// <param name="environment">Target environment for new object.</param>
        /// <param name="keyId">Alpaca API key identifier.</param>
        /// <returns>New instance of <see cref="PolygonStreamingClient"/> object.</returns>
        public static PolygonStreamingClient GetPolygonStreamingClient(
            this IEnvironment environment,
            String keyId) =>
            new PolygonStreamingClient(environment.GetPolygonStreamingClientConfiguration(keyId));

        /// <summary>
        /// Creates new instance of <see cref="PolygonStreamingClientConfiguration"/> for specific
        /// environment provided as <paramref name="environment"/> argument.
        /// </summary>
        /// <param name="environment">Target environment for new object.</param>
        /// <param name="keyId">Alpaca API key identifier.</param>
        /// <returns>New instance of <see cref="PolygonStreamingClientConfiguration"/> object.</returns>
        public static PolygonStreamingClientConfiguration GetPolygonStreamingClientConfiguration(
            this IEnvironment environment,
            String keyId) =>
            new PolygonStreamingClientConfiguration()
            {
                ApiEndpoint = environment?.PolygonStreamingApi ?? throw new ArgumentNullException(nameof(environment)),
                KeyId = keyId ?? throw new ArgumentNullException(nameof(keyId))
            };
    }
}<|MERGE_RESOLUTION|>--- conflicted
+++ resolved
@@ -42,49 +42,27 @@
         /// environment provided as <paramref name="environment"/> argument.
         /// </summary>
         /// <param name="environment">Target environment for new object.</param>
-<<<<<<< HEAD
-        /// <param name="keyId">Alpaca API key identifier.</param>
-=======
->>>>>>> c60a4ff1
         /// <param name="securityKey">Alpaca API security key.</param>
         /// <returns>New instance of <see cref="AlpacaDataClient"/> object.</returns>
         public static AlpacaDataClient GetAlpacaDataClient(
             this IEnvironment environment,
-<<<<<<< HEAD
-            String keyId,
-            SecurityKey securityKey) =>
-            new AlpacaDataClient(environment.GetAlpacaDataClientConfiguration(keyId, securityKey));
-=======
             SecurityKey securityKey) =>
             new AlpacaDataClient(environment.GetAlpacaDataClientConfiguration(securityKey));
->>>>>>> c60a4ff1
 
         /// <summary>
         /// Creates new instance of <see cref="AlpacaDataClientConfiguration"/> for specific
         /// environment provided as <paramref name="environment"/> argument.
         /// </summary>
         /// <param name="environment">Target environment for new object.</param>
-<<<<<<< HEAD
-        /// <param name="keyId">Alpaca API key identifier.</param>
-=======
->>>>>>> c60a4ff1
         /// <param name="securityKey">Alpaca API security key.</param>
         /// <returns>New instance of <see cref="AlpacaDataClientConfiguration"/> object.</returns>
         public static AlpacaDataClientConfiguration GetAlpacaDataClientConfiguration(
             this IEnvironment environment,
-<<<<<<< HEAD
-            String keyId,
-=======
->>>>>>> c60a4ff1
             SecurityKey securityKey) =>
             new AlpacaDataClientConfiguration
             {
                 ApiEndpoint = environment?.AlpacaDataApi ?? throw new ArgumentNullException(nameof(environment)),
                 SecurityId = securityKey ?? throw new ArgumentNullException(nameof(securityKey)),
-<<<<<<< HEAD
-                KeyId = keyId ?? throw new ArgumentNullException(nameof(keyId))
-=======
->>>>>>> c60a4ff1
             };
 
         /// <summary>
