<<<<<<< HEAD
﻿using System;
=======
﻿namespace Alpaca.Markets;
>>>>>>> 86ce2139

internal sealed class AlpacaDataStreamingClient :
    DataStreamingClientBase<AlpacaDataStreamingClientConfiguration>,
    IAlpacaDataStreamingClient
{
<<<<<<< HEAD
    internal sealed class AlpacaDataStreamingClient :
        DataStreamingClientBase<AlpacaDataStreamingClientConfiguration>,
        IAlpacaDataStreamingClient
    {
        public AlpacaDataStreamingClient(
            AlpacaDataStreamingClientConfiguration configuration)
            : base(configuration.EnsureNotNull(nameof(configuration)))
        {
        }

        public IAlpacaDataSubscription<ITrade> GetTradeSubscription(
            String symbol) =>
            GetSubscription<ITrade, JsonRealTimeTrade>(TradesChannel, symbol);

        public IAlpacaDataSubscription<IQuote> GetQuoteSubscription(
            String symbol) =>
            GetSubscription<IQuote, JsonRealTimeQuote>(QuotesChannel, symbol);

        public IAlpacaDataSubscription<IBar> GetMinuteBarSubscription() =>
            GetSubscription<IBar, JsonRealTimeBar>(MinuteBarsChannel, WildcardSymbolString);

        public IAlpacaDataSubscription<IBar> GetMinuteBarSubscription(
            String symbol) =>
            GetSubscription<IBar, JsonRealTimeBar>(MinuteBarsChannel, symbol);

        public IAlpacaDataSubscription<IBar> GetDailyBarSubscription(
            String symbol) =>
            GetSubscription<IBar, JsonRealTimeBar>(DailyBarsChannel, symbol);

        public IAlpacaDataSubscription<IBar> GetUpdatedBarSubscription(
            String symbol) =>
            GetSubscription<IBar, JsonRealTimeBar>(UpdatedBarsChannel, symbol);

        public IAlpacaDataSubscription<IStatus> GetStatusSubscription(
            String symbol) =>
            GetSubscription<IStatus, JsonTradingStatus>(StatusesChannel, symbol);

        public IAlpacaDataSubscription<ITrade> GetCancellationSubscription(
            String symbol) =>
            GetSubscription<ITrade, JsonRealTimeTrade>(CancellationsChannel, symbol,
                GetTradeSubscription(symbol));

        public IAlpacaDataSubscription<ICorrection> GetCorrectionSubscription(
            String symbol) =>
            GetSubscription<ICorrection, JsonCorrection>(CorrectionsChannel, symbol,
                GetTradeSubscription(symbol));

        public IAlpacaDataSubscription<ILimitUpLimitDown> GetLimitUpLimitDownSubscription(
            String symbol) =>
            GetSubscription<ILimitUpLimitDown, JsonLimitUpLimitDown>(LimitUpDownChannel, symbol);
    }
=======
    internal AlpacaDataStreamingClient(
        AlpacaDataStreamingClientConfiguration configuration)
        : base(configuration.EnsureNotNull())
    {
    }

    public IAlpacaDataSubscription<IQuote> GetQuoteSubscription(
        String symbol) =>
        GetSubscription<IQuote, JsonRealTimeQuote>(QuotesChannel, symbol);

    public IAlpacaDataSubscription<IStatus> GetStatusSubscription(
        String symbol) =>
        GetSubscription<IStatus, JsonTradingStatus>(StatusesChannel, symbol);

    public IAlpacaDataSubscription<ITrade> GetCancellationSubscription(
        String symbol) =>
        GetSubscription<ITrade, JsonRealTimeTrade>(CancellationsChannel, symbol,
            GetTradeSubscription(symbol));

    public IAlpacaDataSubscription<ICorrection> GetCorrectionSubscription(
        String symbol) =>
        GetSubscription<ICorrection, JsonCorrection>(CorrectionsChannel, symbol,
            GetTradeSubscription(symbol));
        
    public IAlpacaDataSubscription<ILimitUpLimitDown> GetLimitUpLimitDownSubscription(
        String symbol) =>
        GetSubscription<ILimitUpLimitDown, JsonLimitUpLimitDown>(LimitUpDownChannel, symbol);
>>>>>>> 86ce2139
}<|MERGE_RESOLUTION|>--- conflicted
+++ resolved
@@ -1,66 +1,9 @@
-<<<<<<< HEAD
-﻿using System;
-=======
 ﻿namespace Alpaca.Markets;
->>>>>>> 86ce2139
 
 internal sealed class AlpacaDataStreamingClient :
     DataStreamingClientBase<AlpacaDataStreamingClientConfiguration>,
     IAlpacaDataStreamingClient
 {
-<<<<<<< HEAD
-    internal sealed class AlpacaDataStreamingClient :
-        DataStreamingClientBase<AlpacaDataStreamingClientConfiguration>,
-        IAlpacaDataStreamingClient
-    {
-        public AlpacaDataStreamingClient(
-            AlpacaDataStreamingClientConfiguration configuration)
-            : base(configuration.EnsureNotNull(nameof(configuration)))
-        {
-        }
-
-        public IAlpacaDataSubscription<ITrade> GetTradeSubscription(
-            String symbol) =>
-            GetSubscription<ITrade, JsonRealTimeTrade>(TradesChannel, symbol);
-
-        public IAlpacaDataSubscription<IQuote> GetQuoteSubscription(
-            String symbol) =>
-            GetSubscription<IQuote, JsonRealTimeQuote>(QuotesChannel, symbol);
-
-        public IAlpacaDataSubscription<IBar> GetMinuteBarSubscription() =>
-            GetSubscription<IBar, JsonRealTimeBar>(MinuteBarsChannel, WildcardSymbolString);
-
-        public IAlpacaDataSubscription<IBar> GetMinuteBarSubscription(
-            String symbol) =>
-            GetSubscription<IBar, JsonRealTimeBar>(MinuteBarsChannel, symbol);
-
-        public IAlpacaDataSubscription<IBar> GetDailyBarSubscription(
-            String symbol) =>
-            GetSubscription<IBar, JsonRealTimeBar>(DailyBarsChannel, symbol);
-
-        public IAlpacaDataSubscription<IBar> GetUpdatedBarSubscription(
-            String symbol) =>
-            GetSubscription<IBar, JsonRealTimeBar>(UpdatedBarsChannel, symbol);
-
-        public IAlpacaDataSubscription<IStatus> GetStatusSubscription(
-            String symbol) =>
-            GetSubscription<IStatus, JsonTradingStatus>(StatusesChannel, symbol);
-
-        public IAlpacaDataSubscription<ITrade> GetCancellationSubscription(
-            String symbol) =>
-            GetSubscription<ITrade, JsonRealTimeTrade>(CancellationsChannel, symbol,
-                GetTradeSubscription(symbol));
-
-        public IAlpacaDataSubscription<ICorrection> GetCorrectionSubscription(
-            String symbol) =>
-            GetSubscription<ICorrection, JsonCorrection>(CorrectionsChannel, symbol,
-                GetTradeSubscription(symbol));
-
-        public IAlpacaDataSubscription<ILimitUpLimitDown> GetLimitUpLimitDownSubscription(
-            String symbol) =>
-            GetSubscription<ILimitUpLimitDown, JsonLimitUpLimitDown>(LimitUpDownChannel, symbol);
-    }
-=======
     internal AlpacaDataStreamingClient(
         AlpacaDataStreamingClientConfiguration configuration)
         : base(configuration.EnsureNotNull())
@@ -88,5 +31,4 @@
     public IAlpacaDataSubscription<ILimitUpLimitDown> GetLimitUpLimitDownSubscription(
         String symbol) =>
         GetSubscription<ILimitUpLimitDown, JsonLimitUpLimitDown>(LimitUpDownChannel, symbol);
->>>>>>> 86ce2139
 }