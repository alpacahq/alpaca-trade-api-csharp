--- conflicted
+++ resolved
@@ -10,12 +10,7 @@
     /// <summary>
     /// Provides unified type-safe access for Alpaca data streaming API via websockets.
     /// </summary>
-<<<<<<< HEAD
-    [Obsolete("This class will be marked as internal in the next major SDK release.", false)]
-    public sealed class AlpacaDataStreamingClient :
-=======
     internal sealed class AlpacaDataStreamingClient :
->>>>>>> fc04a344
         StreamingClientBase<AlpacaDataStreamingClientConfiguration>, 
         IAlpacaDataStreamingClient
     {
@@ -58,12 +53,7 @@
 
         private sealed class Subscriptions
         {
-<<<<<<< HEAD
-            private readonly ConcurrentDictionary<String, ISubscription> _subscriptions =
-                new ConcurrentDictionary<String, ISubscription>(StringComparer.Ordinal);
-=======
             private readonly ConcurrentDictionary<String, ISubscription> _subscriptions = new (StringComparer.Ordinal);
->>>>>>> fc04a344
 
             public  IAlpacaDataSubscription<TApi> GetOrAdd<TApi, TJson>(
                 String stream)
@@ -98,7 +88,6 @@
         private const String QuotesChannel = "q";
 
         private const String DailyBarsChannel = "d";
-<<<<<<< HEAD
 
         private const String MinuteBarsChannel = "b";
 
@@ -110,19 +99,6 @@
 
         private const String WildcardSymbolString = "*";
 
-=======
-
-        private const String MinuteBarsChannel = "b";
-
-        private const String ErrorInfo = "error";
-
-        private const String Subscription = "subscription";
-
-        private const String ConnectionSuccess = "success";
-
-        private const String WildcardSymbolString = "*";
-
->>>>>>> fc04a344
         private static readonly Char[] _channelSeparator = { '.' };
 
         private readonly IDictionary<String, Action<JToken>> _handlers;
@@ -158,32 +134,18 @@
             _subscriptions.GetOrAdd<IQuote, JsonRealTimeQuote>(getStreamName(QuotesChannel, symbol));
 
         /// <inheritdoc />
-<<<<<<< HEAD
-        public IAlpacaDataSubscription<IStreamAgg> GetMinuteAggSubscription() => 
-            _subscriptions.GetOrAdd<IStreamAgg, JsonStreamAggAlpaca>(getStreamName(MinuteBarsChannel, WildcardSymbolString));
-=======
         public IAlpacaDataSubscription<IBar> GetMinuteBarSubscription() => 
             _subscriptions.GetOrAdd<IBar, JsonRealTimeBar>(getStreamName(MinuteBarsChannel, WildcardSymbolString));
->>>>>>> fc04a344
 
         /// <inheritdoc />
         public IAlpacaDataSubscription<IBar> GetMinuteBarSubscription(
             String symbol) =>
-<<<<<<< HEAD
-            _subscriptions.GetOrAdd<IStreamAgg, JsonStreamAggAlpaca>(getStreamName(MinuteBarsChannel, symbol));
-
-        /// <inheritdoc />
-        public IAlpacaDataSubscription<IStreamAgg> GetDailyAggSubscription(
-            String symbol) =>
-            _subscriptions.GetOrAdd<IStreamAgg, JsonStreamAggAlpaca>(getStreamName(DailyBarsChannel, symbol));
-=======
             _subscriptions.GetOrAdd<IBar, JsonRealTimeBar>(getStreamName(MinuteBarsChannel, symbol));
 
         /// <inheritdoc />
         public IAlpacaDataSubscription<IBar> GetDailyBarSubscription(
             String symbol) =>
             _subscriptions.GetOrAdd<IBar, JsonRealTimeBar>(getStreamName(DailyBarsChannel, symbol));
->>>>>>> fc04a344
 
         /// <inheritdoc />
         public void Subscribe(
@@ -228,19 +190,11 @@
                 {
                     var messageType = token["T"];
                     if (messageType is null)
-<<<<<<< HEAD
                     {
                         HandleError(new InvalidOperationException());
                     }
                     else
                     {
-=======
-                    {
-                        HandleError(new InvalidOperationException());
-                    }
-                    else
-                    {
->>>>>>> fc04a344
                         HandleMessage(_handlers, messageType.ToString(), token);
                     }
                 }
@@ -282,20 +236,6 @@
             var subscriptionUpdate = token.ToObject<JsonSubscriptionUpdate>() ?? new JsonSubscriptionUpdate();
 
             var streams = new HashSet<String>(
-<<<<<<< HEAD
-                getStreams(subscriptionUpdate.Trades, TradesChannel)
-                    .Concat(getStreams(subscriptionUpdate.Quotes, QuotesChannel))
-                    .Concat(getStreams(subscriptionUpdate.DailyBars, DailyBarsChannel))
-                    .Concat(getStreams(subscriptionUpdate.MinuteBars, MinuteBarsChannel)),
-                StringComparer.Ordinal);
-
-            try
-            {
-                _subscriptions.OnUpdate(streams);
-            }
-            catch (Exception exception)
-            {
-=======
                 getStreams(subscriptionUpdate.Trades.EmptyIfNull(), TradesChannel)
                     .Concat(getStreams(subscriptionUpdate.Quotes.EmptyIfNull(), QuotesChannel))
                     .Concat(getStreams(subscriptionUpdate.DailyBars.EmptyIfNull(), DailyBarsChannel))
@@ -308,7 +248,6 @@
             }
             catch (Exception exception)
             {
->>>>>>> fc04a344
                 HandleError(exception);
             }
         }
@@ -375,24 +314,6 @@
 
         private void subscribe(
             IEnumerable<String> streams) =>
-<<<<<<< HEAD
-            sendSubscriptionRequest(getLookup(streams), JsonAction.PolygonSubscribe);
-
-        private void unsubscribe(
-            IEnumerable<String> streams) =>
-            sendSubscriptionRequest(getLookup(streams), JsonAction.PolygonUnsubscribe);
-
-        private void sendSubscriptionRequest(
-            ILookup<String, String> streamsByChannels,
-            JsonAction action) =>
-            SendAsJsonString(new JsonSubscriptionUpdate
-            {
-                Action = action,
-                Trades = streamsByChannels[TradesChannel].ToList(),
-                Quotes = streamsByChannels[QuotesChannel].ToList(),
-                DailyBars = streamsByChannels[DailyBarsChannel].ToList(),
-                MinuteBars = streamsByChannels[MinuteBarsChannel].ToList()
-=======
             sendSubscriptionRequest(getLookup(streams), JsonAction.Subscribe);
 
         private void unsubscribe(
@@ -415,7 +336,6 @@
                 DailyBars = getSymbols(streamsByChannels, DailyBarsChannel),
                 Trades = getSymbols(streamsByChannels, TradesChannel),
                 Quotes = getSymbols(streamsByChannels, QuotesChannel),
->>>>>>> fc04a344
             });
         }
 
@@ -435,22 +355,6 @@
             String channelName) =>
             symbols.Select(_ => getStreamName(channelName, _));
 
-        private static ILookup<String, String> getLookup(
-            IEnumerable<String> streams) =>
-            streams
-                .Select(stream => stream.Split(
-                    _channelSeparator, 2, StringSplitOptions.RemoveEmptyEntries))
-                .Where(pair => pair.Length == 2)
-                .ToLookup(
-                    pair => pair[0], 
-                    pair => pair[1], 
-                    StringComparer.Ordinal);
-
-        private static IEnumerable<String> getStreams(
-            IEnumerable<String> symbols,
-            String channelName) =>
-            symbols.Select(_ => getStreamName(channelName, _));
-
         private static String getStreamName(
             String channelName,
             String symbol) =>
