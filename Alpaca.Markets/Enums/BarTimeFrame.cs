<<<<<<< HEAD
using System;
using System.Globalization;
using JetBrains.Annotations;
=======
using System.Globalization;
>>>>>>> 86ce2139

namespace Alpaca.Markets;

/// <summary>
/// Supported bar duration for Alpaca Data API.
/// </summary>
public readonly record struct BarTimeFrame
{
    /// <summary>
    /// Creates new instance of <see cref="BarTimeFrame"/> object.
    /// </summary>
<<<<<<< HEAD
    public readonly struct BarTimeFrame : IEquatable<BarTimeFrame>
    {
        /// <summary>
        /// Creates new instance of <see cref="BarTimeFrame"/> object.
        /// </summary>
        /// <param name="value">Duration value in units.</param>
        /// <param name="unit">Duration units (minutes, hours, days)</param>
        [UsedImplicitly]
         public BarTimeFrame(
            Int32 value,
            BarTimeFrameUnit unit)
        {
            Value = value;
            Unit = unit;
        }

        /// <summary>
        /// Gets specified duration units.
        /// </summary>
        [UsedImplicitly]
        public BarTimeFrameUnit Unit { get; }

        /// <summary>
        /// Gets specified duration value.
        /// </summary>
        [UsedImplicitly]
        public Int32 Value { get; }

        /// <inheritdoc />
        public bool Equals(BarTimeFrame other) => Unit == other.Unit && Value == other.Value;

        /// <inheritdoc />
        public override String ToString() =>
            $"{Value.ToString("D", CultureInfo.InvariantCulture)}{Unit.ToEnumString()}";

        /// <inheritdoc />
        public override Boolean Equals(Object? obj) => obj is BarTimeFrame period && Equals(period);

        /// <inheritdoc />
        public override Int32 GetHashCode()
        {
            var hashCode = -2109781847;
            hashCode = hashCode * -1521134295 + Unit.GetHashCode();
            hashCode = hashCode * -1521134295 + Value.GetHashCode();
            return hashCode;
        }

        /// <summary>
        /// Minute bars.
        /// </summary>
        [UsedImplicitly]
        public static BarTimeFrame Minute => new (1, BarTimeFrameUnit.Minute);

        /// <summary>
        /// Hour bars.
        /// </summary>
        [UsedImplicitly]
        public static BarTimeFrame Hour => new (1, BarTimeFrameUnit.Hour);

        /// <summary>
        /// Daily bars.
        /// </summary>
        [UsedImplicitly]
        public static BarTimeFrame Day => new (1, BarTimeFrameUnit.Day);

        /// <summary>
        /// Weekly bars.
        /// </summary>
        [UsedImplicitly]
        public static BarTimeFrame Week => new (1, BarTimeFrameUnit.Week);

        /// <summary>
        /// Monthly bars.
        /// </summary>
        [UsedImplicitly]
        public static BarTimeFrame Month => new (1, BarTimeFrameUnit.Month);

        /// <summary>
        /// Quarterly (3 months) bars.
        /// </summary>
        [UsedImplicitly]
        public static BarTimeFrame Quarter => new (3, BarTimeFrameUnit.Month);

        /// <summary>
        /// Half year (6 month) bars.
        /// </summary>
        [UsedImplicitly]
        public static BarTimeFrame HalfYear => new (6, BarTimeFrameUnit.Month);

        /// <summary>
        /// Year (12 months) bars.
        /// </summary>
        [UsedImplicitly]
        public static BarTimeFrame Year => new (12, BarTimeFrameUnit.Month);

        /// <summary>
        /// Returns <c>true</c> if compared objects are equal.
        /// </summary>
        /// <param name="lhs">Left hand side for compare./</param>
        /// <param name="rhs">Right hand side for compare.</param>
        /// <returns>Returns <c>true</c> if compared objects are equal.</returns>
        public static Boolean operator ==(BarTimeFrame lhs, BarTimeFrame rhs) => lhs.Equals(rhs);

        /// <summary>
        /// Returns <c>true</c> if compared objects are not equal.
        /// </summary>
        /// <param name="lhs">Left hand side for compare./</param>
        /// <param name="rhs">Right hand side for compare.</param>
        /// <returns>Returns <c>true</c> if compared objects are not equal.</returns>
        public static Boolean operator !=(BarTimeFrame lhs, BarTimeFrame rhs) => !(lhs == rhs);
=======
    /// <param name="value">Duration value in units.</param>
    /// <param name="unit">Duration units (minutes, hours, days)</param>
    [UsedImplicitly]
    public BarTimeFrame(
        Int32 value,
        BarTimeFrameUnit unit)
    {
        Value = value;
        Unit = unit;
>>>>>>> 86ce2139
    }

    /// <summary>
    /// Gets specified duration units.
    /// </summary>
    [UsedImplicitly]
    public BarTimeFrameUnit Unit { get; }

    /// <summary>
    /// Gets specified duration value.
    /// </summary>
    [UsedImplicitly]
    public Int32 Value { get; }

    /// <inheritdoc />
    public override String ToString() =>
        $"{Value.ToString("D", CultureInfo.InvariantCulture)}{Unit.ToEnumString()}";

    /// <summary>
    /// Minute bars.
    /// </summary>
    [UsedImplicitly]
    public static BarTimeFrame Minute => new(1, BarTimeFrameUnit.Minute);

    /// <summary>
    /// Hour bars.
    /// </summary>
    [UsedImplicitly]
    public static BarTimeFrame Hour => new(1, BarTimeFrameUnit.Hour);

    /// <summary>
    /// Daily bars.
    /// </summary>
    [UsedImplicitly]
    public static BarTimeFrame Day => new(1, BarTimeFrameUnit.Day);

    /// <summary>
    /// Weekly bars.
    /// </summary>
    [UsedImplicitly]
    public static BarTimeFrame Week => new(1, BarTimeFrameUnit.Week);

    /// <summary>
    /// Monthly bars.
    /// </summary>
    [UsedImplicitly]
    public static BarTimeFrame Month => new(1, BarTimeFrameUnit.Month);

    /// <summary>
    /// Quarterly (3 months) bars.
    /// </summary>
    [UsedImplicitly]
    public static BarTimeFrame Quarter => new(3, BarTimeFrameUnit.Month);

    /// <summary>
    /// Half year (6 month) bars.
    /// </summary>
    [UsedImplicitly]
    public static BarTimeFrame HalfYear => new(6, BarTimeFrameUnit.Month);

    /// <summary>
    /// Year (12 months) bars.
    /// </summary>
    [UsedImplicitly]
    public static BarTimeFrame Year => new(12, BarTimeFrameUnit.Month);
}<|MERGE_RESOLUTION|>--- conflicted
+++ resolved
@@ -1,10 +1,4 @@
-<<<<<<< HEAD
-using System;
 using System.Globalization;
-using JetBrains.Annotations;
-=======
-using System.Globalization;
->>>>>>> 86ce2139
 
 namespace Alpaca.Markets;
 
@@ -16,118 +10,6 @@
     /// <summary>
     /// Creates new instance of <see cref="BarTimeFrame"/> object.
     /// </summary>
-<<<<<<< HEAD
-    public readonly struct BarTimeFrame : IEquatable<BarTimeFrame>
-    {
-        /// <summary>
-        /// Creates new instance of <see cref="BarTimeFrame"/> object.
-        /// </summary>
-        /// <param name="value">Duration value in units.</param>
-        /// <param name="unit">Duration units (minutes, hours, days)</param>
-        [UsedImplicitly]
-         public BarTimeFrame(
-            Int32 value,
-            BarTimeFrameUnit unit)
-        {
-            Value = value;
-            Unit = unit;
-        }
-
-        /// <summary>
-        /// Gets specified duration units.
-        /// </summary>
-        [UsedImplicitly]
-        public BarTimeFrameUnit Unit { get; }
-
-        /// <summary>
-        /// Gets specified duration value.
-        /// </summary>
-        [UsedImplicitly]
-        public Int32 Value { get; }
-
-        /// <inheritdoc />
-        public bool Equals(BarTimeFrame other) => Unit == other.Unit && Value == other.Value;
-
-        /// <inheritdoc />
-        public override String ToString() =>
-            $"{Value.ToString("D", CultureInfo.InvariantCulture)}{Unit.ToEnumString()}";
-
-        /// <inheritdoc />
-        public override Boolean Equals(Object? obj) => obj is BarTimeFrame period && Equals(period);
-
-        /// <inheritdoc />
-        public override Int32 GetHashCode()
-        {
-            var hashCode = -2109781847;
-            hashCode = hashCode * -1521134295 + Unit.GetHashCode();
-            hashCode = hashCode * -1521134295 + Value.GetHashCode();
-            return hashCode;
-        }
-
-        /// <summary>
-        /// Minute bars.
-        /// </summary>
-        [UsedImplicitly]
-        public static BarTimeFrame Minute => new (1, BarTimeFrameUnit.Minute);
-
-        /// <summary>
-        /// Hour bars.
-        /// </summary>
-        [UsedImplicitly]
-        public static BarTimeFrame Hour => new (1, BarTimeFrameUnit.Hour);
-
-        /// <summary>
-        /// Daily bars.
-        /// </summary>
-        [UsedImplicitly]
-        public static BarTimeFrame Day => new (1, BarTimeFrameUnit.Day);
-
-        /// <summary>
-        /// Weekly bars.
-        /// </summary>
-        [UsedImplicitly]
-        public static BarTimeFrame Week => new (1, BarTimeFrameUnit.Week);
-
-        /// <summary>
-        /// Monthly bars.
-        /// </summary>
-        [UsedImplicitly]
-        public static BarTimeFrame Month => new (1, BarTimeFrameUnit.Month);
-
-        /// <summary>
-        /// Quarterly (3 months) bars.
-        /// </summary>
-        [UsedImplicitly]
-        public static BarTimeFrame Quarter => new (3, BarTimeFrameUnit.Month);
-
-        /// <summary>
-        /// Half year (6 month) bars.
-        /// </summary>
-        [UsedImplicitly]
-        public static BarTimeFrame HalfYear => new (6, BarTimeFrameUnit.Month);
-
-        /// <summary>
-        /// Year (12 months) bars.
-        /// </summary>
-        [UsedImplicitly]
-        public static BarTimeFrame Year => new (12, BarTimeFrameUnit.Month);
-
-        /// <summary>
-        /// Returns <c>true</c> if compared objects are equal.
-        /// </summary>
-        /// <param name="lhs">Left hand side for compare./</param>
-        /// <param name="rhs">Right hand side for compare.</param>
-        /// <returns>Returns <c>true</c> if compared objects are equal.</returns>
-        public static Boolean operator ==(BarTimeFrame lhs, BarTimeFrame rhs) => lhs.Equals(rhs);
-
-        /// <summary>
-        /// Returns <c>true</c> if compared objects are not equal.
-        /// </summary>
-        /// <param name="lhs">Left hand side for compare./</param>
-        /// <param name="rhs">Right hand side for compare.</param>
-        /// <returns>Returns <c>true</c> if compared objects are not equal.</returns>
-        public static Boolean operator !=(BarTimeFrame lhs, BarTimeFrame rhs) => !(lhs == rhs);
-=======
     /// <param name="value">Duration value in units.</param>
     /// <param name="unit">Duration units (minutes, hours, days)</param>
     [UsedImplicitly]
@@ -137,7 +19,6 @@
     {
         Value = value;
         Unit = unit;
->>>>>>> 86ce2139
     }
 
     /// <summary>
