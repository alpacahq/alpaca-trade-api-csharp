--- conflicted
+++ resolved
@@ -14,25 +14,6 @@
     /// <exception cref="ArgumentNullException">
     /// The <paramref name="symbols"/> argument is <c>null</c>.
     /// </exception>
-<<<<<<< HEAD
-    public SnapshotDataListRequest(
-        IEnumerable<String> symbols)
-    {
-        _symbols.UnionWith(symbols.EnsureNotNull());
-    }
-
-    /// <summary>
-    /// Creates new instance of <see cref="SnapshotDataListRequest"/> object.
-    /// </summary>
-    /// <param name="symbols">Asset symbols for data retrieval.</param>
-    /// <param name="exchange">Crypto exchange for data retrieval.</param>
-    /// <exception cref="ArgumentNullException">
-    /// The <paramref name="symbols"/> argument is <c>null</c>.
-    /// </exception>
-    [ExcludeFromCodeCoverage]
-    [Obsolete("This constructor will be removed in the next major release. Use constructor with a single argument instead.", true)]
-=======
->>>>>>> fd5e0cb4
     public SnapshotDataListRequest(
         IEnumerable<String> symbols)
     {
@@ -45,17 +26,6 @@
     [UsedImplicitly]
     public IReadOnlyCollection<String> Symbols => _symbols;
 
-<<<<<<< HEAD
-    /// <summary>
-    /// Gets crypto exchange for data retrieval.
-    /// </summary>
-    [UsedImplicitly]
-    [ExcludeFromCodeCoverage]
-    [Obsolete("This property is not supported by API anymore and will be removed in the next major release.", true)]
-    public CryptoExchange Exchange { get; }
-
-=======
->>>>>>> fd5e0cb4
     internal async ValueTask<UriBuilder> GetUriBuilderAsync(
         HttpClient httpClient) =>
         new UriBuilder(httpClient.BaseAddress!)
