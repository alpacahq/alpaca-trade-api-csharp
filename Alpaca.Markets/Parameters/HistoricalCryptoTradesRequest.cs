--- conflicted
+++ resolved
@@ -98,81 +98,6 @@
     {
     }
 
-<<<<<<< HEAD
-=======
-    /// <summary>
-    /// Creates new instance of <see cref="HistoricalCryptoTradesRequest"/> object.
-    /// </summary>
-    /// <param name="symbol">Asset symbol for data retrieval.</param>
-    /// <param name="timeInterval">Inclusive time interval for filtering items in response.</param>
-    /// <exception cref="ArgumentNullException">
-    /// The <paramref name="symbol"/> argument is <c>null</c>.
-    /// </exception>
-    [ExcludeFromCodeCoverage]
-    [Obsolete("Use constructor with Interval<DateTime> argument instead of this one.", true)]
-    public HistoricalCryptoTradesRequest(
-        String symbol,
-        IInclusiveTimeInterval timeInterval)
-        : this([symbol.EnsureNotNull()], timeInterval)
-    {
-    }
-
-    /// <summary>
-    /// Creates new instance of <see cref="HistoricalCryptoTradesRequest"/> object.
-    /// </summary>
-    /// <param name="symbols">Asset symbols for data retrieval.</param>
-    /// <param name="timeInterval">Inclusive time interval for filtering items in response.</param>
-    /// <exception cref="ArgumentNullException">
-    /// The <paramref name="symbols"/> argument is <c>null</c>.
-    /// </exception>
-    [ExcludeFromCodeCoverage]
-    [Obsolete("Use constructor with Interval<DateTime> argument instead of this one.", true)]
-    public HistoricalCryptoTradesRequest(
-        IEnumerable<String> symbols,
-        IInclusiveTimeInterval timeInterval)
-        : base(symbols.EnsureNotNull(), timeInterval)
-    {
-    }
-
-    /// <summary>
-    /// Creates new instance of <see cref="HistoricalCryptoTradesRequest"/> object
-    /// with the updated <see cref="Exchanges"/> list.
-    /// </summary>
-    /// <param name="exchanges">Crypto exchanges to add into the list.</param>
-    /// <returns>The new instance of the <see cref="HistoricalCryptoTradesRequest"/> object.</returns>
-    /// <exception cref="ArgumentNullException">
-    /// The <paramref name="exchanges"/> argument is <c>null</c>.
-    /// </exception>
-    [UsedImplicitly]
-    [ExcludeFromCodeCoverage]
-    [Obsolete("This method will be removed in the next major release.", true)]
-    public HistoricalCryptoTradesRequest WithExchanges(
-        IEnumerable<CryptoExchange> exchanges) => this;
-
-    /// <summary>
-    /// Creates new instance of <see cref="HistoricalCryptoTradesRequest"/> object
-    /// with the updated <see cref="Exchanges"/> list.
-    /// </summary>
-    /// <param name="exchanges">Crypto exchanges to add into the list.</param>
-    /// <returns>The new instance of the <see cref="HistoricalCryptoTradesRequest"/> object.</returns>
-    /// <exception cref="ArgumentNullException">
-    /// The <paramref name="exchanges"/> argument is <c>null</c>.
-    /// </exception>
-    [UsedImplicitly]
-    [ExcludeFromCodeCoverage]
-    [Obsolete("This method will be removed in the next major release.", true)]
-    public HistoricalCryptoTradesRequest WithExchanges(
-        params CryptoExchange[] exchanges) => this;
-    
-    /// <summary>
-    /// Gets crypto exchanges list for data retrieval (empty list means 'all exchanges').
-    /// </summary>
-    [UsedImplicitly]
-    [ExcludeFromCodeCoverage]
-    [Obsolete("This property is not supported by API anymore and will be removed in the next major release.", true)]
-    public IReadOnlyCollection<CryptoExchange> Exchanges => Array.Empty<CryptoExchange>();
-
->>>>>>> 40750af0
     internal override Boolean HasSingleSymbol => false;
 
     /// <inheritdoc />
