--- conflicted
+++ resolved
@@ -1,10 +1,4 @@
-<<<<<<< HEAD
-﻿using System;
-using System.Collections.Generic;
-using JetBrains.Annotations;
-=======
 ﻿namespace Alpaca.Markets;
->>>>>>> 86ce2139
 
 /// <summary>
 /// Encapsulates request parameters for
@@ -85,97 +79,6 @@
         IInclusiveTimeInterval timeInterval)
         : this(new[] { symbol }, timeInterval, timeFrame)
     {
-<<<<<<< HEAD
-        /// <summary>
-        /// Creates new instance of <see cref="HistoricalBarsRequest"/> object.
-        /// </summary>
-        /// <param name="symbol">Asset name for data retrieval.</param>
-        /// <param name="timeFrame">Type of time bars for retrieval.</param>
-        /// <param name="from">Filter data equal to or after this time.</param>
-        /// <param name="into">Filter data equal to or before this time.</param>
-        public HistoricalBarsRequest(
-            String symbol,
-            DateTime from,
-            DateTime into,
-            BarTimeFrame timeFrame)
-            : this(new[] { symbol }, from, into, timeFrame)
-        {
-        }
-
-        /// <summary>
-        /// Creates new instance of <see cref="HistoricalBarsRequest"/> object.
-        /// </summary>
-        /// <param name="symbol">Asset name for data retrieval.</param>
-        /// <param name="timeFrame">Type of time bars for retrieval.</param>
-        /// <param name="timeInterval">Inclusive time interval for filtering items in response.</param>
-        public HistoricalBarsRequest(
-            String symbol,
-            BarTimeFrame timeFrame,
-            IInclusiveTimeInterval timeInterval)
-            : this(new [] { symbol }, timeInterval, timeFrame)
-        {
-        }
-
-        /// <summary>
-        /// Creates new instance of <see cref="HistoricalBarsRequest"/> object.
-        /// </summary>
-        /// <param name="symbols">Asset names for data retrieval.</param>
-        /// <param name="timeFrame">Type of time bars for retrieval.</param>
-        /// <param name="from">Filter data equal to or after this time.</param>
-        /// <param name="into">Filter data equal to or before this time.</param>
-        public HistoricalBarsRequest(
-            IEnumerable<String> symbols,
-            DateTime from,
-            DateTime into,
-            BarTimeFrame timeFrame)
-            : base(symbols, from, into) =>
-            TimeFrame = timeFrame;
-
-        /// <summary>
-        /// Creates new instance of <see cref="HistoricalBarsRequest"/> object.
-        /// </summary>
-        /// <param name="symbols">Asset names for data retrieval.</param>
-        /// <param name="timeFrame">Type of time bars for retrieval.</param>
-        /// <param name="timeInterval">Inclusive time interval for filtering items in response.</param>
-        public HistoricalBarsRequest(
-            IEnumerable<String> symbols,
-            IInclusiveTimeInterval timeInterval,
-            BarTimeFrame timeFrame)
-            : base(symbols, timeInterval) =>
-            TimeFrame = timeFrame;
-
-        /// <summary>
-        /// Gets type of time bars for retrieval.
-        /// </summary>
-        [UsedImplicitly]
-        public BarTimeFrame TimeFrame { get; }
-
-        /// <summary>
-        /// Gets or sets adjustment type of time bars for retrieval.
-        /// </summary>
-        [UsedImplicitly]
-        public Adjustment? Adjustment { get; set; }
-
-        /// <summary>
-        /// Gets or sets the feed to pull market data from. The <see cref="MarkedDataFeed.Sip"/> and
-        /// <see cref="MarkedDataFeed.Otc"/> are only available to those with a subscription. Default is
-        /// <see cref="MarkedDataFeed.Iex"/> for free plans and <see cref="MarkedDataFeed.Sip"/> for paid.
-        /// </summary>
-        [UsedImplicitly]
-        public MarkedDataFeed? Feed { get; set; }
-
-        /// <inheritdoc />
-        protected override String LastPathSegment => "bars";
-
-        internal override QueryBuilder AddParameters(
-            QueryBuilder queryBuilder) => 
-            queryBuilder
-                // ReSharper disable once StringLiteralTypo
-                .AddParameter("timeframe", TimeFrame.ToString())
-                .AddParameter("adjustment", Adjustment)
-                .AddParameter("feed", Feed);
-=======
->>>>>>> 86ce2139
     }
 
     /// <summary>
