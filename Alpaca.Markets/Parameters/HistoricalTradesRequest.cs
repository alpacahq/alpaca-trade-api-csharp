--- conflicted
+++ resolved
@@ -1,10 +1,4 @@
-<<<<<<< HEAD
-﻿using System;
-using System.Collections.Generic;
-using JetBrains.Annotations;
-=======
 ﻿namespace Alpaca.Markets;
->>>>>>> 86ce2139
 
 /// <summary>
 /// Encapsulates request parameters for
@@ -64,75 +58,6 @@
         Interval<DateTime> timeInterval)
         : base(symbols, timeInterval)
     {
-<<<<<<< HEAD
-        /// <summary>
-        /// Creates new instance of <see cref="HistoricalTradesRequest"/> object.
-        /// </summary>
-        /// <param name="symbol">Asset name for data retrieval.</param>
-        /// <param name="from">Filter data equal to or after this time.</param>
-        /// <param name="into">Filter data equal to or before this time.</param>
-        public HistoricalTradesRequest(
-            String symbol,
-            DateTime from,
-            DateTime into)
-            : this(new [] { symbol }, from, into)
-        {
-        }
-
-        /// <summary>
-        /// Creates new instance of <see cref="HistoricalTradesRequest"/> object.
-        /// </summary>
-        /// <param name="symbol">Asset name for data retrieval.</param>
-        /// <param name="timeInterval">Inclusive time interval for filtering items in response.</param>
-        public HistoricalTradesRequest(
-            String symbol,
-            IInclusiveTimeInterval timeInterval)
-            : this(new [] { symbol }, timeInterval)
-        {
-        }
-
-        /// <summary>
-        /// Creates new instance of <see cref="HistoricalTradesRequest"/> object.
-        /// </summary>
-        /// <param name="symbols">Asset names for data retrieval.</param>
-        /// <param name="from">Filter data equal to or after this time.</param>
-        /// <param name="into">Filter data equal to or before this time.</param>
-        public HistoricalTradesRequest(
-            IEnumerable<String> symbols,
-            DateTime from,
-            DateTime into)
-            : base(symbols, from, into)
-        {
-        }
-
-        /// <summary>
-        /// Creates new instance of <see cref="HistoricalTradesRequest"/> object.
-        /// </summary>
-        /// <param name="symbols">Asset names for data retrieval.</param>
-        /// <param name="timeInterval">Inclusive time interval for filtering items in response.</param>
-        public HistoricalTradesRequest(
-            IEnumerable<String> symbols,
-            IInclusiveTimeInterval timeInterval)
-            : base(symbols, timeInterval)
-        {
-        }
-
-        /// <summary>
-        /// Gets or sets the feed to pull market data from. The <see cref="MarkedDataFeed.Sip"/> and
-        /// <see cref="MarkedDataFeed.Otc"/> are only available to those with a subscription. Default is
-        /// <see cref="MarkedDataFeed.Iex"/> for free plans and <see cref="MarkedDataFeed.Sip"/> for paid.
-        /// </summary>
-        [UsedImplicitly]
-        public MarkedDataFeed? Feed { get; set; }
-
-        /// <inheritdoc />
-        protected override String LastPathSegment => "trades";
-
-        internal override QueryBuilder AddParameters(
-            QueryBuilder queryBuilder) => 
-            queryBuilder.AddParameter("feed", Feed);
-=======
->>>>>>> 86ce2139
     }
 
     /// <summary>
