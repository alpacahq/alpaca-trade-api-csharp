﻿namespace Alpaca.Markets;

/// <summary>
/// Encapsulates request parameters for
/// <see cref="IHistoricalBarsClient{TRequest}.ListHistoricalBarsAsync(TRequest,CancellationToken)"/> and
/// <see cref="IHistoricalBarsClient{TRequest}.GetHistoricalBarsAsync(TRequest,CancellationToken)"/> calls.
/// </summary>
public sealed class HistoricalCryptoBarsRequest : HistoricalCryptoRequestBase, IHistoricalRequest<HistoricalCryptoBarsRequest, IBar>
{
    /// <summary>
    /// Creates new instance of <see cref="HistoricalCryptoBarsRequest"/> object.
    /// </summary>
    /// <param name="symbol">Asset name for data retrieval.</param>
    /// <param name="timeFrame">Type of time bars for retrieval.</param>
    /// <param name="from">Filter data equal to or after this time.</param>
    /// <param name="into">Filter data equal to or before this time.</param>
    public HistoricalCryptoBarsRequest(
        String symbol,
        DateTime from,
        DateTime into,
        BarTimeFrame timeFrame)
        : this(new[] { symbol }, from, into, timeFrame)
    {
    }

    /// <summary>
    /// Creates new instance of <see cref="HistoricalCryptoBarsRequest"/> object.
    /// </summary>
    /// <param name="symbol">Asset name for data retrieval.</param>
    /// <param name="timeFrame">Type of time bars for retrieval.</param>
    /// <param name="timeInterval">Inclusive time interval for filtering items in response.</param>
    public HistoricalCryptoBarsRequest(
        String symbol,
        BarTimeFrame timeFrame,
        IInclusiveTimeInterval timeInterval)
        : this(new[] { symbol }, timeInterval, timeFrame)
    {
    }

    /// <summary>
    /// Creates new instance of <see cref="HistoricalCryptoBarsRequest"/> object.
    /// </summary>
    /// <param name="symbols">Asset names for data retrieval.</param>
    /// <param name="timeFrame">Type of time bars for retrieval.</param>
    /// <param name="from">Filter data equal to or after this time.</param>
    /// <param name="into">Filter data equal to or before this time.</param>
    public HistoricalCryptoBarsRequest(
        IEnumerable<String> symbols,
        DateTime from,
        DateTime into,
        BarTimeFrame timeFrame)
        : base(symbols, from, into) =>
        TimeFrame = timeFrame;

    /// <summary>
    /// Creates new instance of <see cref="HistoricalCryptoBarsRequest"/> object.
    /// </summary>
    /// <param name="symbols">Asset names for data retrieval.</param>
    /// <param name="timeFrame">Type of time bars for retrieval.</param>
    /// <param name="timeInterval">Inclusive time interval for filtering items in response.</param>
    public HistoricalCryptoBarsRequest(
        IEnumerable<String> symbols,
        IInclusiveTimeInterval timeInterval,
        BarTimeFrame timeFrame)
        : base(symbols, timeInterval) =>
        TimeFrame = timeFrame;

<<<<<<< HEAD
        private HistoricalCryptoBarsRequest(
            HistoricalCryptoBarsRequest request,
            IEnumerable<CryptoExchange> exchanges)
            : base(request.Symbols, request.TimeInterval,
                request.Exchanges.Concat(exchanges)) =>
            TimeFrame = request.TimeFrame;
=======
    private HistoricalCryptoBarsRequest(
        HistoricalCryptoBarsRequest request,
        IEnumerable<CryptoExchange> exchanges)
        : base(request.Symbols, request.TimeInterval,
            request.Exchanges.Concat(exchanges)) =>
        TimeFrame = request.TimeFrame;
>>>>>>> fe51df7c

    /// <summary>
    /// Gets type of time bars for retrieval.
    /// </summary>
    [UsedImplicitly]
    public BarTimeFrame TimeFrame { get; }

    /// <summary>
    /// Creates new instance of <see cref="HistoricalCryptoBarsRequest"/> object
    /// with the updated <see cref="HistoricalCryptoRequestBase.Exchanges"/> list.
    /// </summary>
    /// <param name="exchanges">Crypto exchanges to add into the list.</param>
    /// <returns>The new instance of the <see cref="HistoricalCryptoBarsRequest"/> object.</returns>
    [UsedImplicitly]
    public HistoricalCryptoBarsRequest WithExchanges(
        IEnumerable<CryptoExchange> exchanges) =>
        new(this, exchanges);

    /// <summary>
    /// Creates new instance of <see cref="HistoricalCryptoBarsRequest"/> object
    /// with the updated <see cref="HistoricalCryptoRequestBase.Exchanges"/> list.
    /// </summary>
    /// <param name="exchanges">Crypto exchanges to add into the list.</param>
    /// <returns>The new instance of the <see cref="HistoricalCryptoBarsRequest"/> object.</returns>
    [UsedImplicitly]
    public HistoricalCryptoBarsRequest WithExchanges(
        params CryptoExchange[] exchanges) =>
        new(this, exchanges);

    /// <inheritdoc />
    protected override String LastPathSegment => "bars";

    internal override QueryBuilder AddParameters(
        QueryBuilder queryBuilder) =>
        base.AddParameters(queryBuilder)
            // ReSharper disable once StringLiteralTypo
            .AddParameter("timeframe", TimeFrame.ToString());

    HistoricalCryptoBarsRequest IHistoricalRequest<HistoricalCryptoBarsRequest, IBar>.GetValidatedRequestWithoutPageToken() =>
        new HistoricalCryptoBarsRequest(Symbols, this.GetValidatedFrom(), this.GetValidatedInto(), TimeFrame)
            .WithPageSize(this.GetPageSize());
}<|MERGE_RESOLUTION|>--- conflicted
+++ resolved
@@ -65,21 +65,12 @@
         : base(symbols, timeInterval) =>
         TimeFrame = timeFrame;
 
-<<<<<<< HEAD
-        private HistoricalCryptoBarsRequest(
-            HistoricalCryptoBarsRequest request,
-            IEnumerable<CryptoExchange> exchanges)
-            : base(request.Symbols, request.TimeInterval,
-                request.Exchanges.Concat(exchanges)) =>
-            TimeFrame = request.TimeFrame;
-=======
     private HistoricalCryptoBarsRequest(
         HistoricalCryptoBarsRequest request,
         IEnumerable<CryptoExchange> exchanges)
         : base(request.Symbols, request.TimeInterval,
             request.Exchanges.Concat(exchanges)) =>
         TimeFrame = request.TimeFrame;
->>>>>>> fe51df7c
 
     /// <summary>
     /// Gets type of time bars for retrieval.
