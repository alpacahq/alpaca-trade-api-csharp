--- conflicted
+++ resolved
@@ -107,46 +107,6 @@
         TimeFrame = timeFrame;
 
     /// <summary>
-<<<<<<< HEAD
-=======
-    /// Creates new instance of <see cref="HistoricalCryptoBarsRequest"/> object.
-    /// </summary>
-    /// <param name="symbol">Asset symbol for data retrieval.</param>
-    /// <param name="timeFrame">Type of time bars for retrieval.</param>
-    /// <param name="timeInterval">Inclusive time interval for filtering items in response.</param>
-    /// <exception cref="ArgumentNullException">
-    /// The <paramref name="symbol"/> argument is <c>null</c>.
-    /// </exception>
-    [ExcludeFromCodeCoverage]
-    [Obsolete("Use constructor with Interval<DateTime> argument instead of this one.", true)]
-    public HistoricalCryptoBarsRequest(
-        String symbol,
-        BarTimeFrame timeFrame,
-        IInclusiveTimeInterval timeInterval)
-        : this([symbol.EnsureNotNull()], timeInterval, timeFrame)
-    {
-    }
-
-    /// <summary>
-    /// Creates new instance of <see cref="HistoricalCryptoBarsRequest"/> object.
-    /// </summary>
-    /// <param name="symbols">Asset symbols for data retrieval.</param>
-    /// <param name="timeFrame">Type of time bars for retrieval.</param>
-    /// <param name="timeInterval">Inclusive time interval for filtering items in response.</param>
-    /// <exception cref="ArgumentNullException">
-    /// The <paramref name="symbols"/> argument is <c>null</c>.
-    /// </exception>
-    [ExcludeFromCodeCoverage]
-    [Obsolete("Use constructor with Interval<DateTime> argument instead of this one.", true)]
-    public HistoricalCryptoBarsRequest(
-        IEnumerable<String> symbols,
-        IInclusiveTimeInterval timeInterval,
-        BarTimeFrame timeFrame)
-        : base(symbols.EnsureNotNull(), timeInterval) =>
-        TimeFrame = timeFrame;
-
-    /// <summary>
->>>>>>> 40750af0
     /// Gets type of time bars for retrieval.
     /// </summary>
     [UsedImplicitly]
