﻿using System;
using System.Diagnostics.CodeAnalysis;
using System.Globalization;

namespace Alpaca.Markets
{
    /// <summary>
    /// Encapsulates account history period request duration - value and unit pair.
    /// </summary>
    [SuppressMessage("ReSharper", "MemberCanBePrivate.Global")]
    public readonly struct HistoryPeriod : IEquatable<HistoryPeriod>
    {
        /// <summary>
        /// Creates new instance of <see cref="HistoryPeriod"/> object.
        /// </summary>
        /// <param name="value">Duration value in units.</param>
        /// <param name="unit">Duration units (days, weeks, etc.)</param>
        [SuppressMessage("ReSharper", "UnusedMember.Global")]
        public HistoryPeriod(
            Int32 value,
            HistoryPeriodUnit unit)
        {
            Value = value;
            Unit = unit;
        }

        /// <summary>
        /// Gets specified duration units.
        /// </summary>
        public HistoryPeriodUnit Unit { get; }

        /// <summary>
        /// Gets specified duration value.
        /// </summary>
        public Int32 Value { get; }

        /// <inheritdoc />
        public Boolean Equals(HistoryPeriod other) => Unit == other.Unit && Value == other.Value;

        /// <inheritdoc />
        public override String ToString() =>
            $"{Value.ToString("D", CultureInfo.InvariantCulture)}{Unit.ToEnumString()}";

        /// <inheritdoc />
<<<<<<< HEAD
        public override Boolean Equals(Object? obj) => obj is HistoryPeriod period && Equals(period);
=======
        public override Boolean Equals(Object? obj) => 
            obj is HistoryPeriod period && Equals(period);
>>>>>>> fc04a344

        /// <inheritdoc />
        public override Int32 GetHashCode()
        {
            var hashCode = -2109781847;
            hashCode = hashCode * -1521134295 + Unit.GetHashCode();
            hashCode = hashCode * -1521134295 + Value.GetHashCode();
            return hashCode;
        }

        /// <summary>
        /// Returns <c>true</c> if compared objects are equal.
        /// </summary>
        /// <param name="lhs">Left hand side for compare./</param>
        /// <param name="rhs">Right hand side for compare.</param>
        /// <returns>Returns <c>true</c> if compared objects are equal.</returns>
        public static Boolean operator ==(HistoryPeriod lhs, HistoryPeriod rhs) => lhs.Equals(rhs);

        /// <summary>
        /// Returns <c>true</c> if compared objects are not equal.
        /// </summary>
        /// <param name="lhs">Left hand side for compare./</param>
        /// <param name="rhs">Right hand side for compare.</param>
        /// <returns>Returns <c>true</c> if compared objects are not equal.</returns>
        public static Boolean operator !=(HistoryPeriod lhs, HistoryPeriod rhs) => !(lhs == rhs);
    }
}<|MERGE_RESOLUTION|>--- conflicted
+++ resolved
@@ -42,12 +42,8 @@
             $"{Value.ToString("D", CultureInfo.InvariantCulture)}{Unit.ToEnumString()}";
 
         /// <inheritdoc />
-<<<<<<< HEAD
-        public override Boolean Equals(Object? obj) => obj is HistoryPeriod period && Equals(period);
-=======
         public override Boolean Equals(Object? obj) => 
             obj is HistoryPeriod period && Equals(period);
->>>>>>> fc04a344
 
         /// <inheritdoc />
         public override Int32 GetHashCode()
