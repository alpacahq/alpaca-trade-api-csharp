--- conflicted
+++ resolved
@@ -132,8 +132,6 @@
     {
     }
 
-<<<<<<< HEAD
-=======
     /// <summary>
     /// Gets or sets the feed to pull market data from. The <see cref="MarketDataFeed.Sip"/> and
     /// <see cref="MarketDataFeed.Otc"/> are only available to those with a subscription. Default is
@@ -141,20 +139,6 @@
     /// </summary>
     [UsedImplicitly]
     public MarketDataFeed? Feed { get; set; }
-
-    /// <summary>
-    /// Gets or sets the optional parameter for mapping symbol to contract by a specific date.
-    /// </summary>
-    [UsedImplicitly]
-    public DateOnly? UseSymbolAsOfTheDate { get; set; }
-
->>>>>>> fd5e0cb4
-    /// <summary>
-    /// Gets or sets the optional parameter for the returned prices in ISO 4217 standard.
-    /// For example: USD, EUR, JPY, etc. In case of <c>null</c> the default USD will be used.
-    /// </summary>
-    [UsedImplicitly]
-    public String? Currency { get; set; }
 
     /// <summary>
     /// Gets or sets the optional parameter for mapping symbol to contract by a specific date.
