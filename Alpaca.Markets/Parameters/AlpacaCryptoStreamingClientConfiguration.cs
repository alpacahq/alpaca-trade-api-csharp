﻿namespace Alpaca.Markets;

/// <summary>
/// Configuration parameters object for <see cref="IAlpacaCryptoStreamingClient"/> instance.
/// </summary>
public sealed class AlpacaCryptoStreamingClientConfiguration : StreamingClientConfiguration
{
    private readonly HashSet<CryptoExchange> _exchanges = new();

    /// <summary>
    /// Creates new instance of <see cref="AlpacaCryptoStreamingClientConfiguration"/> class.
    /// </summary>
    public AlpacaCryptoStreamingClientConfiguration()
        : base(Environments.Live.AlpacaCryptoStreamingApi)
    {
    }

    private AlpacaCryptoStreamingClientConfiguration(
        AlpacaCryptoStreamingClientConfiguration configuration,
        IEnumerable<CryptoExchange> exchanges)
        : base(configuration.ApiEndpoint)
    {
        SecurityId = configuration.SecurityId;
        _exchanges.UnionWith(exchanges);
    }

<<<<<<< HEAD
        /// <summary>
        /// Gets crypto exchanges list for data subscription (empty list means 'all exchanges').
        /// </summary>
        [UsedImplicitly]
        public IReadOnlyCollection<CryptoExchange> Exchanges => _exchanges;
=======
    /// <summary>
    /// Gets crypto exchanges list for data subscription (empty list means 'all exchanges').
    /// </summary>
    [UsedImplicitly]
    public IReadOnlyCollection<CryptoExchange> Exchanges => _exchanges;
>>>>>>> fe51df7c
        
    /// <summary>
    /// Creates new instance of <see cref="AlpacaCryptoStreamingClientConfiguration"/> object
    /// with the updated <see cref="AlpacaCryptoStreamingClientConfiguration.Exchanges"/> list.
    /// </summary>
    /// <param name="exchanges">Crypto exchanges to add into the list.</param>
    /// <returns>The new instance of the <see cref="AlpacaCryptoStreamingClientConfiguration"/> object.</returns>
    [UsedImplicitly]
    public AlpacaCryptoStreamingClientConfiguration WithExchanges(
        IEnumerable<CryptoExchange> exchanges) =>
        new (this, exchanges);

    /// <summary>
    /// Creates new instance of <see cref="AlpacaCryptoStreamingClientConfiguration"/> object
    /// with the updated <see cref="Exchanges"/> list.
    /// </summary>
    /// <param name="exchanges">Crypto exchanges to add into the list.</param>
    /// <returns>The new instance of the <see cref="AlpacaCryptoStreamingClientConfiguration"/> object.</returns>
    [UsedImplicitly]
    public AlpacaCryptoStreamingClientConfiguration WithExchanges(
        params CryptoExchange[] exchanges) =>
        new(this, exchanges);

    internal override Uri GetApiEndpoint() =>
        new UriBuilder(base.GetApiEndpoint())
        {
#pragma warning disable CA2012 // Use ValueTasks correctly
                Query = new QueryBuilder()
                .AddParameter("exchanges", _exchanges)
                .AsStringAsync().Result
#pragma warning restore CA2012 // Use ValueTasks correctly
            }.Uri;
}<|MERGE_RESOLUTION|>--- conflicted
+++ resolved
@@ -24,19 +24,11 @@
         _exchanges.UnionWith(exchanges);
     }
 
-<<<<<<< HEAD
-        /// <summary>
-        /// Gets crypto exchanges list for data subscription (empty list means 'all exchanges').
-        /// </summary>
-        [UsedImplicitly]
-        public IReadOnlyCollection<CryptoExchange> Exchanges => _exchanges;
-=======
     /// <summary>
     /// Gets crypto exchanges list for data subscription (empty list means 'all exchanges').
     /// </summary>
     [UsedImplicitly]
     public IReadOnlyCollection<CryptoExchange> Exchanges => _exchanges;
->>>>>>> fe51df7c
         
     /// <summary>
     /// Creates new instance of <see cref="AlpacaCryptoStreamingClientConfiguration"/> object
