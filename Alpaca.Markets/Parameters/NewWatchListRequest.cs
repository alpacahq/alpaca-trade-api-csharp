﻿namespace Alpaca.Markets;

/// <summary>
/// Encapsulates request parameters for <see cref="IAlpacaTradingClient.CreateWatchListAsync(NewWatchListRequest,CancellationToken)"/> call.
/// </summary>
public sealed class NewWatchListRequest : Validation.IRequest
{
    private readonly List<String> _assets = new();

    /// <summary>
    /// Creates new instance of <see cref="NewWatchListRequest"/> object.
    /// </summary>
    /// <param name="name">User defined watch list name.</param>
    public NewWatchListRequest(String name) => Name = name;

<<<<<<< HEAD
        /// <summary>
        /// Creates new instance of <see cref="NewWatchListRequest"/> object.
        /// </summary>
        /// <param name="name">User defined watch list name.</param>
        /// <param name="assets">List of asset names for new watch list.</param>
        public NewWatchListRequest(
            String name,
            IEnumerable<String> assets)
            : this(name) => 
            _assets.AddRange(
                // ReSharper disable once NullCoalescingConditionIsAlwaysNotNullAccordingToAPIContract
                (assets ?? Enumerable.Empty<String>())
                .Distinct(StringComparer.Ordinal));
=======
    /// <summary>
    /// Creates new instance of <see cref="NewWatchListRequest"/> object.
    /// </summary>
    /// <param name="name">User defined watch list name.</param>
    /// <param name="assets">List of asset symbols for new watch list.</param>
    public NewWatchListRequest(
        String name,
        IEnumerable<String> assets)
        : this(name) =>
        _assets.AddRange(
            // ReSharper disable once NullCoalescingConditionIsAlwaysNotNullAccordingToAPIContract
            (assets ?? Enumerable.Empty<String>())
            .Distinct(StringComparer.Ordinal));
>>>>>>> 86ce2139

    /// <summary>
    /// Gets user defined watch list name.
    /// </summary>
    [JsonProperty(PropertyName = "name", Required = Required.Always)]
    public String Name { get; }

    /// <summary>
    /// Gets list of asset symbols for new watch list.
    /// </summary>
    [JsonProperty(PropertyName = "symbols", Required = Required.Always)]
    public IReadOnlyList<String> Assets => _assets;

    IEnumerable<RequestValidationException?> Validation.IRequest.GetExceptions()
    {
        yield return Name.TryValidateWatchListName();
        yield return Assets.TryValidateSymbolName();
    }
}<|MERGE_RESOLUTION|>--- conflicted
+++ resolved
@@ -13,21 +13,6 @@
     /// <param name="name">User defined watch list name.</param>
     public NewWatchListRequest(String name) => Name = name;
 
-<<<<<<< HEAD
-        /// <summary>
-        /// Creates new instance of <see cref="NewWatchListRequest"/> object.
-        /// </summary>
-        /// <param name="name">User defined watch list name.</param>
-        /// <param name="assets">List of asset names for new watch list.</param>
-        public NewWatchListRequest(
-            String name,
-            IEnumerable<String> assets)
-            : this(name) => 
-            _assets.AddRange(
-                // ReSharper disable once NullCoalescingConditionIsAlwaysNotNullAccordingToAPIContract
-                (assets ?? Enumerable.Empty<String>())
-                .Distinct(StringComparer.Ordinal));
-=======
     /// <summary>
     /// Creates new instance of <see cref="NewWatchListRequest"/> object.
     /// </summary>
@@ -41,7 +26,6 @@
             // ReSharper disable once NullCoalescingConditionIsAlwaysNotNullAccordingToAPIContract
             (assets ?? Enumerable.Empty<String>())
             .Distinct(StringComparer.Ordinal));
->>>>>>> 86ce2139
 
     /// <summary>
     /// Gets user defined watch list name.
