<<<<<<< HEAD
﻿namespace Alpaca.Markets
=======
﻿namespace Alpaca.Markets;

/// <summary>
/// Configuration parameters object for <see cref="IAlpacaStreamingClient"/> instance.
/// </summary>
public sealed class AlpacaStreamingClientConfiguration : StreamingClientConfiguration
>>>>>>> 86ce2139
{
    /// <summary>
    /// Creates new instance of <see cref="AlpacaStreamingClientConfiguration"/> class.
    /// </summary>
    public AlpacaStreamingClientConfiguration()
        : base(Environments.Live.AlpacaStreamingApi)
    {
<<<<<<< HEAD
        /// <summary>
        /// Creates new instance of <see cref="AlpacaStreamingClientConfiguration"/> class.
        /// </summary>
        public AlpacaStreamingClientConfiguration()
            : base(Environments.Live.AlpacaStreamingApi)
        {
        }
=======
>>>>>>> 86ce2139
    }
}<|MERGE_RESOLUTION|>--- conflicted
+++ resolved
@@ -1,13 +1,9 @@
-<<<<<<< HEAD
-﻿namespace Alpaca.Markets
-=======
 ﻿namespace Alpaca.Markets;
 
 /// <summary>
 /// Configuration parameters object for <see cref="IAlpacaStreamingClient"/> instance.
 /// </summary>
 public sealed class AlpacaStreamingClientConfiguration : StreamingClientConfiguration
->>>>>>> 86ce2139
 {
     /// <summary>
     /// Creates new instance of <see cref="AlpacaStreamingClientConfiguration"/> class.
@@ -15,15 +11,5 @@
     public AlpacaStreamingClientConfiguration()
         : base(Environments.Live.AlpacaStreamingApi)
     {
-<<<<<<< HEAD
-        /// <summary>
-        /// Creates new instance of <see cref="AlpacaStreamingClientConfiguration"/> class.
-        /// </summary>
-        public AlpacaStreamingClientConfiguration()
-            : base(Environments.Live.AlpacaStreamingApi)
-        {
-        }
-=======
->>>>>>> 86ce2139
     }
 }