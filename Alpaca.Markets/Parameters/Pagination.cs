<<<<<<< HEAD
﻿using System;
=======
namespace Alpaca.Markets;
>>>>>>> 86ce2139

/// <summary>
/// Encapsulates all data required for the pagination support in Alpaca Data API v2
/// </summary>
public sealed class Pagination
{
    internal const UInt32 MinPageSize = 1;

    /// <summary>
    /// Gets the maximum valid page size for requests supported by Alpaca Data API v2.
    /// </summary>
<<<<<<< HEAD
    public sealed class Pagination
    {
        private const UInt32 MinPageSize = 1;

        /// <summary>
        /// Gets ths maximal valid page size for the request supported by Alpaca Data API v2.
        /// </summary>
        [CLSCompliant(false)]
        public static UInt32 MaxPageSize => 10_000;

        /// <summary>
        /// Gets ths maximal valid page size for the news request supported by Alpaca Data API v2.
        /// </summary>
        internal static UInt32 MaxNewsPageSize => 100;

        /// <summary>
        /// Gets and sets the request page size. If equals to <c>null</c> default size will be used.
        /// </summary>
        [CLSCompliant(false)]
        public UInt32? Size { get; set; }
=======
    [CLSCompliant(false)]
    public static UInt32 MaxPageSize => 10_000;

    /// <summary>
    /// Gets the maximum valid page size for news requests supported by Alpaca Data API v2.
    /// </summary>
    internal static UInt32 MaxNewsPageSize => 100;
>>>>>>> 86ce2139

    /// <summary>
    /// Gets and sets the request page size. If equals to <c>null</c> default size will be used.
    /// </summary>
    [CLSCompliant(false)]
    public UInt32? Size { get; set; }

    /// <summary>
    /// Gets and sets the page token for the request. Should be <c>null</c> for the first request.
    /// </summary>
    public String? Token { get; set; }

<<<<<<< HEAD
        internal Boolean TryGetException(
            UInt32 maxPageSize,
            out RequestValidationException? exception)
        {
            if (Size < MinPageSize || Size > maxPageSize)
            {
                exception = new RequestValidationException("Invalid page size");
                return true;
            }

            exception = null;
            return false;
        }
    }
=======
    internal QueryBuilder QueryBuilder =>
        new QueryBuilder()
            .AddParameter("page_token", Token)
            .AddParameter("limit", Size);
>>>>>>> 86ce2139
}<|MERGE_RESOLUTION|>--- conflicted
+++ resolved
@@ -1,8 +1,4 @@
-<<<<<<< HEAD
-﻿using System;
-=======
 namespace Alpaca.Markets;
->>>>>>> 86ce2139
 
 /// <summary>
 /// Encapsulates all data required for the pagination support in Alpaca Data API v2
@@ -14,28 +10,6 @@
     /// <summary>
     /// Gets the maximum valid page size for requests supported by Alpaca Data API v2.
     /// </summary>
-<<<<<<< HEAD
-    public sealed class Pagination
-    {
-        private const UInt32 MinPageSize = 1;
-
-        /// <summary>
-        /// Gets ths maximal valid page size for the request supported by Alpaca Data API v2.
-        /// </summary>
-        [CLSCompliant(false)]
-        public static UInt32 MaxPageSize => 10_000;
-
-        /// <summary>
-        /// Gets ths maximal valid page size for the news request supported by Alpaca Data API v2.
-        /// </summary>
-        internal static UInt32 MaxNewsPageSize => 100;
-
-        /// <summary>
-        /// Gets and sets the request page size. If equals to <c>null</c> default size will be used.
-        /// </summary>
-        [CLSCompliant(false)]
-        public UInt32? Size { get; set; }
-=======
     [CLSCompliant(false)]
     public static UInt32 MaxPageSize => 10_000;
 
@@ -43,7 +17,6 @@
     /// Gets the maximum valid page size for news requests supported by Alpaca Data API v2.
     /// </summary>
     internal static UInt32 MaxNewsPageSize => 100;
->>>>>>> 86ce2139
 
     /// <summary>
     /// Gets and sets the request page size. If equals to <c>null</c> default size will be used.
@@ -56,25 +29,8 @@
     /// </summary>
     public String? Token { get; set; }
 
-<<<<<<< HEAD
-        internal Boolean TryGetException(
-            UInt32 maxPageSize,
-            out RequestValidationException? exception)
-        {
-            if (Size < MinPageSize || Size > maxPageSize)
-            {
-                exception = new RequestValidationException("Invalid page size");
-                return true;
-            }
-
-            exception = null;
-            return false;
-        }
-    }
-=======
     internal QueryBuilder QueryBuilder =>
         new QueryBuilder()
             .AddParameter("page_token", Token)
             .AddParameter("limit", Size);
->>>>>>> 86ce2139
 }