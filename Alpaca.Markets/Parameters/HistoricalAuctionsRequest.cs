﻿namespace Alpaca.Markets;

/// <summary>
/// Encapsulates request parameters for
/// <see cref="IHistoricalQuotesClient{TRequest}.ListHistoricalQuotesAsync(TRequest,CancellationToken)"/> and
/// <see cref="IHistoricalQuotesClient{TRequest}.GetHistoricalQuotesAsync(TRequest,CancellationToken)"/> calls.
/// </summary>
[UsedImplicitly]
public sealed class HistoricalAuctionsRequest : HistoricalRequestBase, IHistoricalRequest<HistoricalAuctionsRequest, IAuction>
{
    /// <summary>
    /// Creates new instance of <see cref="HistoricalAuctionsRequest"/> object.
    /// </summary>
    /// <param name="symbol">Asset symbol for data retrieval.</param>
    /// <param name="from">Filter data equal to or after this time.</param>
    /// <param name="into">Filter data equal to or before this time.</param>
    /// <exception cref="ArgumentNullException">
    /// The <paramref name="symbol"/> argument is <c>null</c>.
    /// </exception>
    public HistoricalAuctionsRequest(
        String symbol,
        DateTime from,
        DateTime into)
        : this([symbol.EnsureNotNull()], from, into)
    {
    }

    /// <summary>
    /// Creates new instance of <see cref="HistoricalAuctionsRequest"/> object.
    /// </summary>
    /// <param name="symbol">Asset symbol for data retrieval.</param>
    /// <param name="timeInterval">Inclusive time interval for filtering items in response.</param>
    /// <exception cref="ArgumentNullException">
    /// The <paramref name="symbol"/> argument is <c>null</c>.
    /// </exception>
    public HistoricalAuctionsRequest(
        String symbol,
        Interval<DateTime> timeInterval)
        : this([symbol.EnsureNotNull()], timeInterval)
    {
    }

    /// <summary>
    /// Creates new instance of <see cref="HistoricalAuctionsRequest"/> object.
    /// </summary>
    /// <param name="symbol">Asset symbol for data retrieval.</param>
    /// <exception cref="ArgumentNullException">
    /// The <paramref name="symbol"/> argument is <c>null</c>.
    /// </exception>
    public HistoricalAuctionsRequest(
        String symbol)
        : this([symbol.EnsureNotNull()])
    {
    }

    /// <summary>
    /// Creates new instance of <see cref="HistoricalAuctionsRequest"/> object.
    /// </summary>
    /// <param name="symbols">Asset symbols for data retrieval.</param>
    /// <param name="from">Filter data equal to or after this time.</param>
    /// <param name="into">Filter data equal to or before this time.</param>
    /// <exception cref="ArgumentNullException">
    /// The <paramref name="symbols"/> argument is <c>null</c>.
    /// </exception>
    public HistoricalAuctionsRequest(
        IEnumerable<String> symbols,
        DateTime from,
        DateTime into)
        : base(symbols.EnsureNotNull(), from, into)
    {
    }

    /// <summary>
    /// Creates new instance of <see cref="HistoricalAuctionsRequest"/> object.
    /// </summary>
    /// <param name="symbols">Asset symbols for data retrieval.</param>
    /// <param name="timeInterval">Inclusive time interval for filtering items in response.</param>
    /// <exception cref="ArgumentNullException">
    /// The <paramref name="symbols"/> argument is <c>null</c>.
    /// </exception>
    public HistoricalAuctionsRequest(
        IEnumerable<String> symbols,
        Interval<DateTime> timeInterval)
        : base(symbols.EnsureNotNull(), timeInterval)
    {
    }

    /// <summary>
    /// Creates new instance of <see cref="HistoricalAuctionsRequest"/> object.
    /// </summary>
    /// <param name="symbols">Asset symbols for data retrieval.</param>
    /// <exception cref="ArgumentNullException">
    /// The <paramref name="symbols"/> argument is <c>null</c>.
    /// </exception>
    public HistoricalAuctionsRequest(
        IEnumerable<String> symbols)
        : base(symbols.EnsureNotNull(), new Interval<DateTime>())
    {
    }

    /// <summary>
<<<<<<< HEAD
=======
    /// Creates new instance of <see cref="HistoricalAuctionsRequest"/> object.
    /// </summary>
    /// <param name="symbol">Asset symbol for data retrieval.</param>
    /// <param name="timeInterval">Inclusive time interval for filtering items in response.</param>
    /// <exception cref="ArgumentNullException">
    /// The <paramref name="symbol"/> argument is <c>null</c>.
    /// </exception>
    [ExcludeFromCodeCoverage]
    [Obsolete("Use constructor with Interval<DateTime> argument instead of this one.", true)]
    public HistoricalAuctionsRequest(
        String symbol,
        IInclusiveTimeInterval timeInterval)
        : this([symbol.EnsureNotNull()], timeInterval)
    {
    }

    /// <summary>
    /// Creates new instance of <see cref="HistoricalAuctionsRequest"/> object.
    /// </summary>
    /// <param name="symbols">Asset symbols for data retrieval.</param>
    /// <param name="timeInterval">Inclusive time interval for filtering items in response.</param>
    /// <exception cref="ArgumentNullException">
    /// The <paramref name="symbols"/> argument is <c>null</c>.
    /// </exception>
    [ExcludeFromCodeCoverage]
    [Obsolete("Use constructor with Interval<DateTime> argument instead of this one.", true)]
    public HistoricalAuctionsRequest(
        IEnumerable<String> symbols,
        IInclusiveTimeInterval timeInterval)
        : base(symbols.EnsureNotNull(), timeInterval)
    {
    }

    /// <summary>
>>>>>>> 40750af0
    /// Gets or sets the optional parameter for mapping symbol to contract by a specific date.
    /// </summary>
    [UsedImplicitly]
    public DateOnly? UseSymbolAsOfTheDate { get; set; }

    /// <inheritdoc />
    protected override String LastPathSegment => "auctions";

    internal override QueryBuilder AddParameters(
        QueryBuilder queryBuilder) => 
        queryBuilder
            .AddParameter("asof", UseSymbolAsOfTheDate);

    HistoricalAuctionsRequest IHistoricalRequest<HistoricalAuctionsRequest, IAuction>.GetValidatedRequestWithoutPageToken() =>
        new HistoricalAuctionsRequest(Symbols, TimeInterval)
                { UseSymbolAsOfTheDate = UseSymbolAsOfTheDate }
            .WithPageSize(this.GetPageSize());
}<|MERGE_RESOLUTION|>--- conflicted
+++ resolved
@@ -99,43 +99,6 @@
     }
 
     /// <summary>
-<<<<<<< HEAD
-=======
-    /// Creates new instance of <see cref="HistoricalAuctionsRequest"/> object.
-    /// </summary>
-    /// <param name="symbol">Asset symbol for data retrieval.</param>
-    /// <param name="timeInterval">Inclusive time interval for filtering items in response.</param>
-    /// <exception cref="ArgumentNullException">
-    /// The <paramref name="symbol"/> argument is <c>null</c>.
-    /// </exception>
-    [ExcludeFromCodeCoverage]
-    [Obsolete("Use constructor with Interval<DateTime> argument instead of this one.", true)]
-    public HistoricalAuctionsRequest(
-        String symbol,
-        IInclusiveTimeInterval timeInterval)
-        : this([symbol.EnsureNotNull()], timeInterval)
-    {
-    }
-
-    /// <summary>
-    /// Creates new instance of <see cref="HistoricalAuctionsRequest"/> object.
-    /// </summary>
-    /// <param name="symbols">Asset symbols for data retrieval.</param>
-    /// <param name="timeInterval">Inclusive time interval for filtering items in response.</param>
-    /// <exception cref="ArgumentNullException">
-    /// The <paramref name="symbols"/> argument is <c>null</c>.
-    /// </exception>
-    [ExcludeFromCodeCoverage]
-    [Obsolete("Use constructor with Interval<DateTime> argument instead of this one.", true)]
-    public HistoricalAuctionsRequest(
-        IEnumerable<String> symbols,
-        IInclusiveTimeInterval timeInterval)
-        : base(symbols.EnsureNotNull(), timeInterval)
-    {
-    }
-
-    /// <summary>
->>>>>>> 40750af0
     /// Gets or sets the optional parameter for mapping symbol to contract by a specific date.
     /// </summary>
     [UsedImplicitly]
