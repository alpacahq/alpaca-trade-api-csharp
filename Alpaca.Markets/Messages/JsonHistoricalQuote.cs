<<<<<<< HEAD
﻿using System;
using System.Collections.Generic;
using System.Diagnostics.CodeAnalysis;
using System.Runtime.CompilerServices;
using Newtonsoft.Json;
=======
﻿namespace Alpaca.Markets;
>>>>>>> 86ce2139

[DebuggerDisplay("{DebuggerDisplay,nq}", Type = nameof(IQuote))]
internal sealed class JsonHistoricalQuote : IQuote, ISymbolMutable
{
<<<<<<< HEAD

    [SuppressMessage(
        "Microsoft.Performance", "CA1812:Avoid uninstantiated internal classes",
        Justification = "Object instances of this class will be created by Newtonsoft.JSON library.")]
    internal sealed class JsonHistoricalQuote : IQuote, ISymbolMutable
    {
        [JsonProperty(PropertyName = "t", Required = Required.Always)]
        public DateTime TimestampUtc { get; set; }
=======
    [JsonProperty(PropertyName = "t", Required = Required.Always)]
    public DateTime TimestampUtc { get; set; }
>>>>>>> 86ce2139

    [JsonProperty(PropertyName = "ax", Required = Required.Always)]
    public String AskExchange { get; set; } = String.Empty;

    [JsonProperty(PropertyName = "ap", Required = Required.Default)]
    public Decimal AskPrice { get; set; }

<<<<<<< HEAD
        [JsonProperty(PropertyName = "as", Required = Required.Default)]
        public Decimal AskSize { get; set; }

        [JsonProperty(PropertyName = "bx", Required = Required.Always)]
        public String BidExchange { get; set; } = String.Empty;
=======
    [JsonProperty(PropertyName = "as", Required = Required.Default)]
    public Decimal AskSize { get; set; }

    [JsonProperty(PropertyName = "bx", Required = Required.Always)]
    public String BidExchange { get; set; } = String.Empty;
>>>>>>> 86ce2139

    [JsonProperty(PropertyName = "bp", Required = Required.Default)]
    public Decimal BidPrice { get; set; }

<<<<<<< HEAD
        [JsonProperty(PropertyName = "bs", Required = Required.Default)]
        public Decimal BidSize { get; set; }

        [JsonProperty(PropertyName = "c", Required = Required.Default)]
        public List<String> ConditionsList { get; } = new();
=======
    [JsonProperty(PropertyName = "bs", Required = Required.Default)]
    public Decimal BidSize { get; set; }

    [DebuggerBrowsable(DebuggerBrowsableState.Never)]
    [JsonProperty(PropertyName = "c", Required = Required.Default)]
    public List<String> ConditionsList { get; [ExcludeFromCodeCoverage] set; } = new();
>>>>>>> 86ce2139

    [JsonProperty(PropertyName = "z", Required = Required.Default)]
    public String Tape { get; set; } = String.Empty;

<<<<<<< HEAD
        [JsonIgnore] public String Symbol { get; private set; } = String.Empty;

        [JsonIgnore]
        public IReadOnlyList<String> Conditions =>
            ConditionsList.EmptyIfNull();

        [MethodImpl(MethodImplOptions.AggressiveInlining)]
        public void SetSymbol(String symbol) => Symbol = symbol;
    }
=======
    [JsonIgnore]
    public String Symbol { get; private set; } = String.Empty;

    [JsonIgnore]
    public IReadOnlyList<String> Conditions =>
        ConditionsList.EmptyIfNull();

    [MethodImpl(MethodImplOptions.AggressiveInlining)]
    public void SetSymbol(String symbol) => Symbol = symbol;

    [ExcludeFromCodeCoverage]
    public override String ToString() =>
        JsonConvert.SerializeObject(this);

    [ExcludeFromCodeCoverage]
    [DebuggerBrowsable(DebuggerBrowsableState.Never)]
    private String DebuggerDisplay =>
        this.ToDebuggerDisplayString();
>>>>>>> 86ce2139
}<|MERGE_RESOLUTION|>--- conflicted
+++ resolved
@@ -1,29 +1,10 @@
-<<<<<<< HEAD
-﻿using System;
-using System.Collections.Generic;
-using System.Diagnostics.CodeAnalysis;
-using System.Runtime.CompilerServices;
-using Newtonsoft.Json;
-=======
 ﻿namespace Alpaca.Markets;
->>>>>>> 86ce2139
 
 [DebuggerDisplay("{DebuggerDisplay,nq}", Type = nameof(IQuote))]
 internal sealed class JsonHistoricalQuote : IQuote, ISymbolMutable
 {
-<<<<<<< HEAD
-
-    [SuppressMessage(
-        "Microsoft.Performance", "CA1812:Avoid uninstantiated internal classes",
-        Justification = "Object instances of this class will be created by Newtonsoft.JSON library.")]
-    internal sealed class JsonHistoricalQuote : IQuote, ISymbolMutable
-    {
-        [JsonProperty(PropertyName = "t", Required = Required.Always)]
-        public DateTime TimestampUtc { get; set; }
-=======
     [JsonProperty(PropertyName = "t", Required = Required.Always)]
     public DateTime TimestampUtc { get; set; }
->>>>>>> 86ce2139
 
     [JsonProperty(PropertyName = "ax", Required = Required.Always)]
     public String AskExchange { get; set; } = String.Empty;
@@ -31,52 +12,25 @@
     [JsonProperty(PropertyName = "ap", Required = Required.Default)]
     public Decimal AskPrice { get; set; }
 
-<<<<<<< HEAD
-        [JsonProperty(PropertyName = "as", Required = Required.Default)]
-        public Decimal AskSize { get; set; }
-
-        [JsonProperty(PropertyName = "bx", Required = Required.Always)]
-        public String BidExchange { get; set; } = String.Empty;
-=======
     [JsonProperty(PropertyName = "as", Required = Required.Default)]
     public Decimal AskSize { get; set; }
 
     [JsonProperty(PropertyName = "bx", Required = Required.Always)]
     public String BidExchange { get; set; } = String.Empty;
->>>>>>> 86ce2139
 
     [JsonProperty(PropertyName = "bp", Required = Required.Default)]
     public Decimal BidPrice { get; set; }
 
-<<<<<<< HEAD
-        [JsonProperty(PropertyName = "bs", Required = Required.Default)]
-        public Decimal BidSize { get; set; }
-
-        [JsonProperty(PropertyName = "c", Required = Required.Default)]
-        public List<String> ConditionsList { get; } = new();
-=======
     [JsonProperty(PropertyName = "bs", Required = Required.Default)]
     public Decimal BidSize { get; set; }
 
     [DebuggerBrowsable(DebuggerBrowsableState.Never)]
     [JsonProperty(PropertyName = "c", Required = Required.Default)]
     public List<String> ConditionsList { get; [ExcludeFromCodeCoverage] set; } = new();
->>>>>>> 86ce2139
 
     [JsonProperty(PropertyName = "z", Required = Required.Default)]
     public String Tape { get; set; } = String.Empty;
 
-<<<<<<< HEAD
-        [JsonIgnore] public String Symbol { get; private set; } = String.Empty;
-
-        [JsonIgnore]
-        public IReadOnlyList<String> Conditions =>
-            ConditionsList.EmptyIfNull();
-
-        [MethodImpl(MethodImplOptions.AggressiveInlining)]
-        public void SetSymbol(String symbol) => Symbol = symbol;
-    }
-=======
     [JsonIgnore]
     public String Symbol { get; private set; } = String.Empty;
 
@@ -95,5 +49,4 @@
     [DebuggerBrowsable(DebuggerBrowsableState.Never)]
     private String DebuggerDisplay =>
         this.ToDebuggerDisplayString();
->>>>>>> 86ce2139
 }