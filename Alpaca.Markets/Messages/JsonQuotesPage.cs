--- conflicted
+++ resolved
@@ -4,20 +4,9 @@
 internal sealed class JsonQuotesPage<TQuote> : IPageMutable<IQuote>
     where TQuote : IQuote, ISymbolMutable
 {
-<<<<<<< HEAD
-    [SuppressMessage(
-        "Microsoft.Performance", "CA1812:Avoid uninstantiated internal classes",
-        Justification = "Object instances of this class will be created by Newtonsoft.JSON library.")]
-    internal sealed class JsonQuotesPage<TQuote> : IPageMutable<IQuote>
-        where TQuote : IQuote, ISymbolMutable
-    {
-        [JsonProperty(PropertyName = "quotes", Required = Required.Default)]
-        public List<TQuote> ItemsList { get; set; } = new ();
-=======
     [DebuggerBrowsable(DebuggerBrowsableState.Never)]
     [JsonProperty(PropertyName = "quotes", Required = Required.Default)]
     public List<TQuote> ItemsList { get; [ExcludeFromCodeCoverage] set; } = new ();
->>>>>>> 86ce2139
 
     [JsonProperty(PropertyName = "symbol", Required = Required.Always)]
     public String Symbol { get; set; } = String.Empty;
@@ -25,16 +14,6 @@
     [JsonProperty(PropertyName = "next_page_token", Required = Required.Default)]
     public String? NextPageToken { get; set; }
 
-<<<<<<< HEAD
-        [JsonIgnore]
-        public IReadOnlyList<IQuote> Items { get; set; } = new List<IQuote>();
-            
-        [OnDeserialized]
-        internal void OnDeserializedMethod(
-            StreamingContext context) =>
-            Items = ItemsList.SetSymbol(Symbol).EmptyIfNull<IQuote, TQuote>();
-    }
-=======
     [JsonIgnore]
     public IReadOnlyList<IQuote> Items { get; set; } = new List<IQuote>();
 
@@ -52,5 +31,4 @@
     [DebuggerBrowsable(DebuggerBrowsableState.Never)]
     private String DebuggerDisplay =>
         this.ToDebuggerDisplayString();
->>>>>>> 86ce2139
 }