--- conflicted
+++ resolved
@@ -1,11 +1,4 @@
-<<<<<<< HEAD
-﻿using System;
-using System.Diagnostics.CodeAnalysis;
-using System.Runtime.CompilerServices;
-using Newtonsoft.Json;
-=======
 ﻿namespace Alpaca.Markets;
->>>>>>> 86ce2139
 
 [DebuggerDisplay("{DebuggerDisplay,nq}", Type = nameof(IBar))]
 [SuppressMessage(
@@ -13,18 +6,8 @@
     Justification = "Object instances of this class will be created by Newtonsoft.JSON library.")]
 internal sealed class JsonHistoricalBar : IBar, ISymbolMutable
 {
-<<<<<<< HEAD
-    [SuppressMessage(
-        "Microsoft.Performance", "CA1812:Avoid uninstantiated internal classes",
-        Justification = "Object instances of this class will be created by Newtonsoft.JSON library.")]
-    internal sealed class JsonHistoricalBar : IBar, ISymbolMutable
-    {
-        [JsonIgnore]
-        public String Symbol { get; private set; } = String.Empty;
-=======
     [JsonIgnore]
     public String Symbol { get; private set; } = String.Empty;
->>>>>>> 86ce2139
 
     [JsonProperty(PropertyName = "o", Required = Required.Always)]
     public Decimal Open { get; set; }
@@ -38,28 +21,12 @@
     [JsonProperty(PropertyName = "h", Required = Required.Always)]
     public Decimal High { get; set; }
 
-<<<<<<< HEAD
-        [JsonProperty(PropertyName = "v", Required = Required.Always)]
-        public Decimal Volume { get; set; }
-=======
     [JsonProperty(PropertyName = "v", Required = Required.Always)]
     public Decimal Volume { get; set; }
->>>>>>> 86ce2139
 
     [JsonProperty(PropertyName = "t", Required = Required.Always)]
     public DateTime TimeUtc { get; set; }
 
-<<<<<<< HEAD
-        [JsonProperty(PropertyName = "vw", Required = Required.Default)]
-        public Decimal Vwap { get; set; }
-
-        [JsonProperty(PropertyName = "n", Required = Required.Default)]
-        public UInt64 TradeCount { get; set; }
-
-        [MethodImpl(MethodImplOptions.AggressiveInlining)]
-        public void SetSymbol(String symbol) => Symbol = symbol;
-    }
-=======
     [JsonProperty(PropertyName = "vw", Required = Required.Default)]
     public Decimal Vwap { get; set; }
 
@@ -77,5 +44,4 @@
     [DebuggerBrowsable(DebuggerBrowsableState.Never)]
     private String DebuggerDisplay =>
         this.ToDebuggerDisplayString();
->>>>>>> 86ce2139
 }