﻿namespace Alpaca.Markets;

[SuppressMessage(
    "Microsoft.Performance", "CA1812:Avoid uninstantiated internal classes",
    Justification = "Object instances of this class will be created by Newtonsoft.JSON library.")]
internal sealed class JsonLatestData<TQuote>
{
    [JsonProperty(PropertyName = "quotes", Required = Required.Default)]
    public Dictionary<String, TQuote> Quotes { get; [ExcludeFromCodeCoverage] set; } = new();

    [JsonProperty(PropertyName = "bars", Required = Required.Default)]
    public Dictionary<String, JsonHistoricalBar> Bars { get; [ExcludeFromCodeCoverage] set; } = new();

    [JsonProperty(PropertyName = "trades", Required = Required.Default)]
    public Dictionary<String, JsonHistoricalTrade> Trades { get; [ExcludeFromCodeCoverage] set; } = new();

    [JsonProperty(PropertyName = "snapshots", Required = Required.Default)]
    public Dictionary<String, JsonCryptoSnapshot> Snapshots { get; [ExcludeFromCodeCoverage] set; } = new();

    [JsonProperty(PropertyName = "orderbooks", Required = Required.Default)]
    public Dictionary<String, JsonHistoricalOrderBook> OrderBooks { get; [ExcludeFromCodeCoverage] set; } = new ();

    [Obsolete]
<<<<<<< HEAD
=======
    [ExcludeFromCodeCoverage]
>>>>>>> fd5e0cb4
    [JsonProperty(PropertyName = "xbbos", Required = Required.Default)]
    public Dictionary<String, JsonHistoricalCryptoQuote> LatestBestBidOffers { get; [ExcludeFromCodeCoverage] set; } = new();
}<|MERGE_RESOLUTION|>--- conflicted
+++ resolved
@@ -21,10 +21,7 @@
     public Dictionary<String, JsonHistoricalOrderBook> OrderBooks { get; [ExcludeFromCodeCoverage] set; } = new ();
 
     [Obsolete]
-<<<<<<< HEAD
-=======
     [ExcludeFromCodeCoverage]
->>>>>>> fd5e0cb4
     [JsonProperty(PropertyName = "xbbos", Required = Required.Default)]
     public Dictionary<String, JsonHistoricalCryptoQuote> LatestBestBidOffers { get; [ExcludeFromCodeCoverage] set; } = new();
 }