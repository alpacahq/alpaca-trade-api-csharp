--- conflicted
+++ resolved
@@ -14,26 +14,6 @@
     [JsonProperty(PropertyName = "bars", Required = Required.Default, NullValueHandling = NullValueHandling.Ignore)]
     public List<String>? MinuteBars { get; set; }
 
-<<<<<<< HEAD
-        [JsonProperty(PropertyName = "dailyBars", Required = Required.Default, NullValueHandling = NullValueHandling.Ignore)]
-        public List<String>? DailyBars { get; set; }
-
-        [JsonProperty(PropertyName = "statuses", Required = Required.Default, NullValueHandling = NullValueHandling.Ignore)]
-        public List<String>? Statuses { get; set; }
-
-        [JsonProperty(PropertyName = "lulds", Required = Required.Default, NullValueHandling = NullValueHandling.Ignore)]
-        public List<String>? Lulds { get; set; }
-
-        [JsonProperty(PropertyName = "news", Required = Required.Default, NullValueHandling = NullValueHandling.Ignore)]
-        public List<String>? News { get; set; }
-
-        [JsonProperty(PropertyName = "updatedBars", Required = Required.Default, NullValueHandling = NullValueHandling.Ignore)]
-        public List<String>? UpdatedBars { get; set; }
-
-        [JsonProperty(PropertyName = "orderbooks", Required = Required.Default, NullValueHandling = NullValueHandling.Ignore)]
-        public List<String>? OrderBooks { get; set; }
-    }
-=======
     [JsonProperty(PropertyName = "dailyBars", Required = Required.Default, NullValueHandling = NullValueHandling.Ignore)]
     public List<String>? DailyBars { get; set; }
 
@@ -51,5 +31,4 @@
 
     [JsonProperty(PropertyName = "orderbooks", Required = Required.Default, NullValueHandling = NullValueHandling.Ignore)]
     public List<String>? OrderBooks { get; set; }
->>>>>>> 86ce2139
 }