--- conflicted
+++ resolved
@@ -3,19 +3,9 @@
 [DebuggerDisplay("{DebuggerDisplay,nq}", Type = nameof(IPage<IBar>) + "<" + nameof(IBar) + ">")]
 internal sealed class JsonBarsPage : IPageMutable<IBar>
 {
-<<<<<<< HEAD
-    [SuppressMessage(
-        "Microsoft.Performance", "CA1812:Avoid uninstantiated internal classes",
-        Justification = "Object instances of this class will be created by Newtonsoft.JSON library.")]
-    internal sealed class JsonBarsPage : IPageMutable<IBar>
-    {
-        [JsonProperty(PropertyName = "bars", Required = Required.Default)]
-        public List<JsonHistoricalBar> ItemsList { get; set; } = new ();
-=======
     [DebuggerBrowsable(DebuggerBrowsableState.Never)]
     [JsonProperty(PropertyName = "bars", Required = Required.Default)]
     public List<JsonHistoricalBar> ItemsList { get; [ExcludeFromCodeCoverage] set; } = new ();
->>>>>>> 86ce2139
 
     [JsonProperty(PropertyName = "symbol", Required = Required.Always)]
     public String Symbol { get; set; } = String.Empty;
@@ -23,16 +13,6 @@
     [JsonProperty(PropertyName = "next_page_token", Required = Required.Default)]
     public String? NextPageToken { get; set; }
 
-<<<<<<< HEAD
-        [JsonIgnore]
-        public IReadOnlyList<IBar> Items { get; set; } = new List<IBar>();
-            
-        [OnDeserialized]
-        internal void OnDeserializedMethod(
-            StreamingContext context) =>
-            Items = ItemsList.SetSymbol(Symbol).EmptyIfNull();
-    }
-=======
     [JsonIgnore]
     public IReadOnlyList<IBar> Items { get; set; } = new List<IBar>();
 
@@ -50,5 +30,4 @@
     [DebuggerBrowsable(DebuggerBrowsableState.Never)]
     private String DebuggerDisplay =>
         this.ToDebuggerDisplayString();
->>>>>>> 86ce2139
 }