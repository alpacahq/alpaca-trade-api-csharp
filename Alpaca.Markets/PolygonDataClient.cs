--- conflicted
+++ resolved
@@ -108,49 +108,11 @@
             HistoricalRequest request,
             CancellationToken cancellationToken = default)
         {
-<<<<<<< HEAD
-            var builder = new UriBuilder(_httpClient.BaseAddress)
-            {
-                Path = $"v2/ticks/stocks/trades/{symbol}/{date.AsDateString()}",
-                Query = getDefaultPolygonApiQueryBuilder()
-                    .AddParameter("timestamp", timestamp)
-                    .AddParameter("timestamp_limit", timestampLimit)
-                    .AddParameter("limit", limit)
-                    .AddParameter("reverse", reverse != null ? reverse.ToString() : null)
-            };
-
-            return _httpClient.GetSingleObjectAsync
-                <IHistoricalItems<IHistoricalTrade>, JsonHistoricalItems<IHistoricalTrade, JsonHistoricalTrade>>(
-                    FakeThrottler.Instance, builder, cancellationToken);
-        }
-
-        /// <summary>
-        /// Gets list of historical trades for single asset from Polygon REST API endpoint.
-        /// </summary>
-        /// <param name="symbol">>Asset name for data retrieval.</param>
-        /// <param name="date">Single date for data retrieval.</param>
-        /// <param name="offset">Paging - offset or first historical trade in days trades list.</param>
-        /// <param name="limit">Paging - maximal number of historical trades in data response.</param>
-        /// <param name="cancellationToken">A cancellation token that can be used by other objects or threads to receive notice of cancellation.</param>
-        /// <returns>Read-only list of historical trade information.</returns>
-        [Obsolete("This version of ListHistoricalTradesAsync will be deprecated in a future release.", false)]
-        public Task<IDayHistoricalItems<IHistoricalTrade>> ListHistoricalTradesV1Async(
-            String symbol,
-            DateTime date,
-            Int64? offset = null,
-            Int32? limit = null,
-            CancellationToken cancellationToken = default)
-        {
-            var builder = new UriBuilder(_httpClient.BaseAddress)
-            {
-                Path = $"v1/historic/trades/{symbol}/{date.AsDateString()}",
-=======
             request.EnsureNotNull(nameof(request)).Validate();
 
             var builder = new UriBuilder(_httpClient.BaseAddress)
             {
                 Path = $"v2/ticks/stocks/trades/{request.Symbol}/{request.Date.AsDateString()}",
->>>>>>> c60a4ff1
                 Query = getDefaultPolygonApiQueryBuilder()
                     .AddParameter("limit", request.Limit)
                     .AddParameter("timestamp", request.Timestamp)
@@ -173,49 +135,11 @@
             HistoricalRequest request,
             CancellationToken cancellationToken = default)
         {
-<<<<<<< HEAD
-            var builder = new UriBuilder(_httpClient.BaseAddress)
-            {
-                Path = $"v2/ticks/stocks/nbbo/{symbol}/{date.AsDateString()}",
-                Query = getDefaultPolygonApiQueryBuilder()
-                    .AddParameter("timestamp", timestamp)
-                    .AddParameter("timestamp_limit", timestampLimit)
-                    .AddParameter("limit", limit)
-                    .AddParameter("reverse", reverse != null ? reverse.ToString() : null)
-            };
-
-            return _httpClient.GetSingleObjectAsync
-                <IHistoricalItems<IHistoricalQuote>, JsonHistoricalItems<IHistoricalQuote, JsonHistoricalQuote>>(
-                    FakeThrottler.Instance, builder, cancellationToken);
-        }
-
-        /// <summary>
-        /// Gets list of historical quotes for single asset from Polygon REST API endpoint.
-        /// </summary>
-        /// <param name="symbol">>Asset name for data retrieval.</param>
-        /// <param name="date">Single date for data retrieval.</param>
-        /// <param name="offset">Paging - offset or first historical quote in days quotes list.</param>
-        /// <param name="limit">Paging - maximal number of historical quotes in data response.</param>
-        /// <param name="cancellationToken">A cancellation token that can be used by other objects or threads to receive notice of cancellation.</param>
-        /// <returns>Read-only list of historical quote information.</returns>
-        [Obsolete("This version of ListHistoricalQuotesAsync will be deprecated in a future release.", false)]
-        public Task<IDayHistoricalItems<IHistoricalQuote>> ListHistoricalQuotesV1Async(
-            String symbol,
-            DateTime date,
-            Int64? offset = null,
-            Int32? limit = null,
-            CancellationToken cancellationToken = default)
-        {
-            var builder = new UriBuilder(_httpClient.BaseAddress)
-            {
-                Path = $"v1/historic/quotes/{symbol}/{date.AsDateString()}",
-=======
             request.EnsureNotNull(nameof(request)).Validate();
 
             var builder = new UriBuilder(_httpClient.BaseAddress)
             {
                 Path = $"v2/ticks/stocks/nbbo/{request.Symbol}/{request.Date.AsDateString()}",
->>>>>>> c60a4ff1
                 Query = getDefaultPolygonApiQueryBuilder()
                     .AddParameter("limit", request.Limit)
                     .AddParameter("timestamp", request.Timestamp)
@@ -228,39 +152,6 @@
                     FakeThrottler.Instance, builder, cancellationToken);
         }
 
-
-        /// <summary>
-        /// Gets list of historical hour bars for single asset from Polygon's v2 REST API endpoint.
-        /// </summary>
-        /// <param name="symbol">>Asset name for data retrieval.</param>
-        /// <param name="multiplier">>Number of bars to combine in each result.</param>
-        /// <param name="dateFromInclusive">Start time for filtering (inclusive).</param>
-        /// <param name="dateToInclusive">End time for filtering (inclusive).</param>
-        /// <param name="unadjusted">Set to true if the results should not be adjusted for splits.</param>
-        /// <param name="cancellationToken">A cancellation token that can be used by other objects or threads to receive notice of cancellation.</param>
-        /// <returns>Read-only list of minute bars for specified asset.</returns>
-        public Task<IHistoricalItems<IAgg>> ListHourAggregatesAsync(
-            String symbol,
-            Int32 multiplier,
-            DateTime dateFromInclusive,
-            DateTime dateToInclusive,
-            Boolean unadjusted = false,
-            CancellationToken cancellationToken = default)
-        {
-            var unixFrom = DateTimeHelper.GetUnixTimeMilliseconds(dateFromInclusive);
-            var unixTo = DateTimeHelper.GetUnixTimeMilliseconds(dateToInclusive);
-
-            var builder = new UriBuilder(_httpClient.BaseAddress)
-            {
-                Path = $"v2/aggs/ticker/{symbol}/range/{multiplier}/hour/{unixFrom}/{unixTo}",
-                Query = getDefaultPolygonApiQueryBuilder()
-                    .AddParameter("unadjusted", unadjusted ? Boolean.TrueString : Boolean.FalseString)
-            };
-
-            return _httpClient.GetSingleObjectAsync
-                <IHistoricalItems<IAgg>, JsonHistoricalItems<IAgg, JsonMinuteAgg>>(
-                    FakeThrottler.Instance, builder, cancellationToken);
-        }
 
         /// <summary>
         /// Gets list of historical minute bars for single asset from Polygon's v2 REST API endpoint.
