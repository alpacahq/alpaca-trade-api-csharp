﻿namespace Alpaca.Markets;

/// <summary>
/// A limit order is an order to buy or sell at a specified price or better.
/// </summary>
/// <remarks>See <a href="https://alpaca.markets/docs/trading/orders/#limit-order">Alpaca Order Documentation</a> for more information.</remarks>
public sealed class LimitOrder : SimpleOrderBase
{
    internal LimitOrder(
        String symbol,
        OrderQuantity quantity,
        OrderSide side,
        Decimal limitPrice)
        : base(
            symbol, quantity, side,
            OrderType.Limit) =>
        LimitPrice = limitPrice;

    /// <summary>
    /// Gets or sets the new order limit price.
    /// </summary>
<<<<<<< HEAD
    public sealed class LimitOrder : SimpleOrderBase
    {
        internal LimitOrder(
            String symbol,
            OrderQuantity quantity,
            OrderSide side,
            Decimal limitPrice)
            : base(
                symbol, quantity, side,
                OrderType.Limit) =>
            LimitPrice = limitPrice;

        /// <summary>
        /// Gets or sets the new order limit price.
        /// </summary>
        public Decimal LimitPrice { get; }

        /// <summary>
        /// Creates new buy market order using specified symbol and quantity.
        /// </summary>
        /// <param name="symbol">Order asset name.</param>
        /// <param name="quantity">Order quantity.</param>
        /// <param name="limitPrice">Order limit price.</param>
        /// <returns>The new <see cref="LimitOrder"/> object instance.</returns>
        [UsedImplicitly]
        public static LimitOrder Buy(
            String symbol,
            OrderQuantity quantity,
            Decimal limitPrice) =>
            new (
                symbol, quantity, OrderSide.Buy, limitPrice);

        /// <summary>
        /// Creates new sell market order using specified symbol and quantity.
        /// </summary>
        /// <param name="symbol">Order asset name.</param>
        /// <param name="quantity">Order quantity.</param>
        /// <param name="limitPrice">Order limit price.</param>
        /// <returns>The new <see cref="LimitOrder"/> object instance.</returns>
        [UsedImplicitly]
        public static LimitOrder Sell(
            String symbol,
            OrderQuantity quantity,
            Decimal limitPrice) =>
            new (
                symbol, quantity, OrderSide.Sell, limitPrice);
=======
    public Decimal LimitPrice { get; }

    /// <summary>
    /// Creates new buy market order using specified symbol and quantity.
    /// </summary>
    /// <param name="symbol">Order asset symbol.</param>
    /// <param name="quantity">Order quantity.</param>
    /// <param name="limitPrice">Order limit price.</param>
    /// <returns>The new <see cref="LimitOrder"/> object instance.</returns>
    [UsedImplicitly]
    public static LimitOrder Buy(
        String symbol,
        OrderQuantity quantity,
        Decimal limitPrice) =>
        new(
            symbol, quantity, OrderSide.Buy, limitPrice);

    /// <summary>
    /// Creates new sell market order using specified symbol and quantity.
    /// </summary>
    /// <param name="symbol">Order asset symbol.</param>
    /// <param name="quantity">Order quantity.</param>
    /// <param name="limitPrice">Order limit price.</param>
    /// <returns>The new <see cref="LimitOrder"/> object instance.</returns>
    [UsedImplicitly]
    public static LimitOrder Sell(
        String symbol,
        OrderQuantity quantity,
        Decimal limitPrice) =>
        new(
            symbol, quantity, OrderSide.Sell, limitPrice);
>>>>>>> 86ce2139

    /// <summary>
    /// Creates a new instance of the <see cref="OneCancelsOtherOrder"/> order from the current order.
    /// </summary>
    /// <param name="stopLossStopPrice">Stop loss order stop price.</param>
    /// <returns>New advanced order representing pair of original order and stop loss order.</returns>
    [UsedImplicitly]
    public OneCancelsOtherOrder OneCancelsOther(
        Decimal stopLossStopPrice) =>
        new(
            this,
            stopLossStopPrice,
            null);

    /// <summary>
    /// Creates a new instance of the <see cref="OneCancelsOtherOrder"/> order from the current order.
    /// </summary>
    /// <param name="stopLossStopPrice">Stop loss order stop price.</param>
    /// <param name="stopLossLimitPrice">Stop loss order limit price.</param>
    /// <returns>New advanced order representing pair of original order and stop loss order.</returns>
    [UsedImplicitly]
    public OneCancelsOtherOrder OneCancelsOther(
        Decimal stopLossStopPrice,
        Decimal stopLossLimitPrice) =>
        new(
            this,
            stopLossStopPrice,
            stopLossLimitPrice);

    internal override JsonNewOrder GetJsonRequest() =>
        base.GetJsonRequest()
            .WithLimitPrice(LimitPrice);
}<|MERGE_RESOLUTION|>--- conflicted
+++ resolved
@@ -19,54 +19,6 @@
     /// <summary>
     /// Gets or sets the new order limit price.
     /// </summary>
-<<<<<<< HEAD
-    public sealed class LimitOrder : SimpleOrderBase
-    {
-        internal LimitOrder(
-            String symbol,
-            OrderQuantity quantity,
-            OrderSide side,
-            Decimal limitPrice)
-            : base(
-                symbol, quantity, side,
-                OrderType.Limit) =>
-            LimitPrice = limitPrice;
-
-        /// <summary>
-        /// Gets or sets the new order limit price.
-        /// </summary>
-        public Decimal LimitPrice { get; }
-
-        /// <summary>
-        /// Creates new buy market order using specified symbol and quantity.
-        /// </summary>
-        /// <param name="symbol">Order asset name.</param>
-        /// <param name="quantity">Order quantity.</param>
-        /// <param name="limitPrice">Order limit price.</param>
-        /// <returns>The new <see cref="LimitOrder"/> object instance.</returns>
-        [UsedImplicitly]
-        public static LimitOrder Buy(
-            String symbol,
-            OrderQuantity quantity,
-            Decimal limitPrice) =>
-            new (
-                symbol, quantity, OrderSide.Buy, limitPrice);
-
-        /// <summary>
-        /// Creates new sell market order using specified symbol and quantity.
-        /// </summary>
-        /// <param name="symbol">Order asset name.</param>
-        /// <param name="quantity">Order quantity.</param>
-        /// <param name="limitPrice">Order limit price.</param>
-        /// <returns>The new <see cref="LimitOrder"/> object instance.</returns>
-        [UsedImplicitly]
-        public static LimitOrder Sell(
-            String symbol,
-            OrderQuantity quantity,
-            Decimal limitPrice) =>
-            new (
-                symbol, quantity, OrderSide.Sell, limitPrice);
-=======
     public Decimal LimitPrice { get; }
 
     /// <summary>
@@ -98,7 +50,6 @@
         Decimal limitPrice) =>
         new(
             symbol, quantity, OrderSide.Sell, limitPrice);
->>>>>>> 86ce2139
 
     /// <summary>
     /// Creates a new instance of the <see cref="OneCancelsOtherOrder"/> order from the current order.
