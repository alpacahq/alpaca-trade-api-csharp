--- conflicted
+++ resolved
@@ -86,12 +86,7 @@
         /// <summary>
         /// Opens connection to Polygon streaming API.
         /// </summary>
-<<<<<<< HEAD
-        public void Open()
-        {           
-=======
         public void Open() =>
->>>>>>> 190f2432
             _connection = new ConnectionFactory()
                 .CreateConnection(_options);
 
