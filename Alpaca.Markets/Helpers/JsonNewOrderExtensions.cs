﻿namespace Alpaca.Markets;

internal static class JsonNewOrderExtensions
{
    public static JsonNewOrder WithoutLimitPrice(
        this JsonNewOrder order)
    {
        order.LimitPrice = null;
        return order;
    }

    public static JsonNewOrder WithStopPrice(
        this JsonNewOrder order,
        Decimal stopPrice)
    {
        order.StopPrice = stopPrice;
        return order;
    }

<<<<<<< HEAD
        public static JsonNewOrder WithTrailOffset(
            this JsonNewOrder order,
            TrailOffset trailOffset)
=======
    public static JsonNewOrder WithLimitPrice(
        this JsonNewOrder order,
        Decimal limitPrice)
    {
        order.LimitPrice = limitPrice;
        return order;
    }

    public static JsonNewOrder WithTrailOffset(
        this JsonNewOrder order,
        TrailOffset trailOffset)
    {
        if (trailOffset.IsInDollars)
>>>>>>> 86ce2139
        {
            order.TrailOffsetInDollars = trailOffset.Value;
        }
        else
        {
            order.TrailOffsetInPercent = trailOffset.Value;
        }
        return order;
    }

    public static JsonNewOrder WithOrderClass(
        this JsonNewOrder order,
        OrderClass orderClass)
    {
        order.OrderClass = orderClass;
        return order;
    }

    public static JsonNewOrder WithTakeProfit(
        this JsonNewOrder order,
        ITakeProfit takeProfit)
    {
        order.TakeProfit = new JsonNewOrderAdvancedAttributes
        {
            LimitPrice = takeProfit.LimitPrice
        };
        return order;
    }

    public static JsonNewOrder WithStopLoss(
        this JsonNewOrder order,
        IStopLoss stopLoss)
    {
        order.StopLoss = new JsonNewOrderAdvancedAttributes
        {
            StopPrice = stopLoss.StopPrice,
            LimitPrice = stopLoss.LimitPrice
        };
        return order;
    }
}<|MERGE_RESOLUTION|>--- conflicted
+++ resolved
@@ -17,11 +17,6 @@
         return order;
     }
 
-<<<<<<< HEAD
-        public static JsonNewOrder WithTrailOffset(
-            this JsonNewOrder order,
-            TrailOffset trailOffset)
-=======
     public static JsonNewOrder WithLimitPrice(
         this JsonNewOrder order,
         Decimal limitPrice)
@@ -35,7 +30,6 @@
         TrailOffset trailOffset)
     {
         if (trailOffset.IsInDollars)
->>>>>>> 86ce2139
         {
             order.TrailOffsetInDollars = trailOffset.Value;
         }
