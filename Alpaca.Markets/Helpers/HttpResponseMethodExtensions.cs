--- conflicted
+++ resolved
@@ -8,19 +8,6 @@
         this HttpResponseMessage response)
         where TJson : TApi
     {
-<<<<<<< HEAD
-        public static async Task<TApi> DeserializeAsync<TApi, TJson>(
-            this HttpResponseMessage response)
-            where TJson : TApi
-        {
-#if NETSTANDARD2_1 || NET5_0_OR_GREATER
-            var stream = await response.Content.ReadAsStreamAsync().ConfigureAwait(false);
-            await using var _ = stream.ConfigureAwait(false);
-#else
-            using var stream = await response.Content.ReadAsStreamAsync().ConfigureAwait(false);
-#endif
-            using var reader = new JsonTextReader(new StreamReader(stream));
-=======
 #if NETSTANDARD2_1 || NET6_0_OR_GREATER
         var stream = await response.Content.ReadAsStreamAsync().ConfigureAwait(false);
         await using var _ = stream.ConfigureAwait(false);
@@ -28,7 +15,6 @@
         using var stream = await response.Content.ReadAsStreamAsync().ConfigureAwait(false);
 #endif
         using var reader = new JsonTextReader(new StreamReader(stream));
->>>>>>> 86ce2139
 
         if (response.IsSuccessStatusCode)
         {
@@ -53,15 +39,6 @@
             return true;
         }
 
-<<<<<<< HEAD
-#if NETSTANDARD2_1 || NET5_0_OR_GREATER
-            var stream = await response.Content.ReadAsStreamAsync().ConfigureAwait(false);
-            await using var _ = stream.ConfigureAwait(false);
-#else
-            using var stream = await response.Content.ReadAsStreamAsync().ConfigureAwait(false);
-#endif
-            using var reader = new JsonTextReader(new StreamReader(stream));
-=======
 #if NETSTANDARD2_1 || NET6_0_OR_GREATER
         var stream = await response.Content.ReadAsStreamAsync().ConfigureAwait(false);
         await using var _ = stream.ConfigureAwait(false);
@@ -69,7 +46,6 @@
         using var stream = await response.Content.ReadAsStreamAsync().ConfigureAwait(false);
 #endif
         using var reader = new JsonTextReader(new StreamReader(stream));
->>>>>>> 86ce2139
 
         throw getException(response, reader);
     }
@@ -86,17 +62,6 @@
             var jsonError = new JsonSerializer()
                 .Deserialize<JsonError>(reader) ?? new JsonError();
 
-<<<<<<< HEAD
-                return jsonError.Code == 0 ||
-                       String.IsNullOrEmpty(jsonError.Message)
-                    ? new RestClientErrorException(response)
-                    : new RestClientErrorException(response, jsonError);
-            }
-            catch (Exception exception)
-            {
-                return new RestClientErrorException(response, exception);
-            }
-=======
             return jsonError.Code == 0 ||
                    String.IsNullOrEmpty(jsonError.Message)
                 ? new RestClientErrorException(response)
@@ -105,7 +70,6 @@
         catch (Exception exception)
         {
             return new RestClientErrorException(response, exception);
->>>>>>> 86ce2139
         }
     }
 }