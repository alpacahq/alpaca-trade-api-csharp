﻿using System;
using System.Collections.Generic;
using System.Diagnostics;
using System.Diagnostics.CodeAnalysis;
using System.IO;
using System.Net.Http;
using System.Threading;
using System.Threading.Tasks;
using Newtonsoft.Json;

namespace Alpaca.Markets
{
    [SuppressMessage(
        "Globalization","CA1303:Do not pass literals as localized parameters",
        Justification = "We do not plan to support localized exception messages in this SDK.")]
    internal static class HttpClientExtensions
    {
        public static void AddAuthenticationHeaders(
            this HttpClient httpClient,
            SecurityKey securityKey)
        {
            foreach (var pair in securityKey.GetAuthenticationHeaders())
            {
                httpClient.DefaultRequestHeaders.Add(pair.Key, pair.Value);
            }
        }

        public static Task<TApi> GetSingleObjectAsync<TApi, TJson>(
            this HttpClient httpClient,
            IThrottler throttler,
            UriBuilder uriBuilder,
            CancellationToken cancellationToken)
            where TJson : TApi =>
            callAndDeserializeSingleObjectAsync<TApi, TJson>(
                httpClient, throttler, uriBuilder.Uri, cancellationToken);

        public static async Task<IReadOnlyList<TApi>> GetObjectsListAsync<TApi, TJson>(
            this HttpClient httpClient,
            IThrottler throttler,
            UriBuilder uriBuilder,
            CancellationToken cancellationToken)
            where TJson : TApi =>
            (IReadOnlyList<TApi>) await callAndDeserializeSingleObjectAsync<IReadOnlyList<TJson>, List<TJson>>(
                    httpClient, throttler, uriBuilder.Uri, cancellationToken)
                .ConfigureAwait(false);

        public static async Task<IReadOnlyList<TApi>> DeleteObjectsListAsync<TApi, TJson>(
            this HttpClient httpClient,
            IThrottler throttler,
            UriBuilder uriBuilder,
            CancellationToken cancellationToken)
            where TJson : TApi =>
            (IReadOnlyList<TApi>) await callAndDeserializeSingleObjectAsync<IReadOnlyList<TJson>, List<TJson>>(
                    httpClient, throttler, uriBuilder.Uri, cancellationToken, HttpMethod.Delete)
                .ConfigureAwait(false);

        public static async Task<TApi> DeserializeAsync<TApi, TJson>(
            this HttpResponseMessage response)
            where TJson : TApi
        {
#if NETSTANDARD2_1
            await using var stream = await response.Content.ReadAsStreamAsync()
#else
            using var stream = await response.Content.ReadAsStreamAsync()
#endif
                .ConfigureAwait(false);
            using var reader = new JsonTextReader(new StreamReader(stream));

            var serializer = new JsonSerializer();
            if (response.IsSuccessStatusCode)
            {
                return serializer.Deserialize<TJson>(reader) ??
                    throw new RestClientErrorException("Unable to deserialize JSON response message.");
            }

            try
            {
<<<<<<< HEAD
=======
                // ReSharper disable once ConstantNullCoalescingCondition
>>>>>>> c60a4ff1
                var jsonError = 
                    serializer.Deserialize<JsonError>(reader) ?? new JsonError();

                if (jsonError.Code == 0 ||
                    String.IsNullOrEmpty(jsonError.Message))
                {
                    throw new RestClientErrorException(response);
                }

                throw new RestClientErrorException(jsonError);
            }
            catch (Exception)
            {
                throw new RestClientErrorException(response);
            }
        }

        private static async Task<TApi> callAndDeserializeSingleObjectAsync<TApi, TJson>(
            HttpClient httpClient,
            IThrottler throttler,
            Uri endpointUri,
            CancellationToken cancellationToken,
            HttpMethod? method = null)
            where TJson : TApi
        {
            var exceptions = new Queue<Exception>();

            for(var attempts = 0; attempts < throttler.MaxRetryAttempts; ++attempts)
            {
                await throttler.WaitToProceed(cancellationToken).ConfigureAwait(false);
                try
                {
                    using var request = new HttpRequestMessage(method ?? HttpMethod.Get, endpointUri);
                    using var response = await httpClient
                        .SendAsync(request, HttpCompletionOption.ResponseHeadersRead, cancellationToken)
                        .ConfigureAwait(false);

                    // Check response for server and caller specified waits and retries
                    if (!throttler.CheckHttpResponse(response))
                    {
                        continue;
                    }

                    return await response.DeserializeAsync<TApi, TJson>()
                        .ConfigureAwait(false);
                }
                catch (HttpRequestException ex)
                {
                    exceptions.Enqueue(ex);
                    break;
                }
            }

            throw new AggregateException(exceptions);
        }

        [Conditional("NET45")]
        public static void SetSecurityProtocol(
            // ReSharper disable once UnusedParameter.Global
            this HttpClient httpClient)
        {
#if NET45
            System.Net.ServicePointManager.SecurityProtocol =
#pragma warning disable CA5364 // Do Not Use Deprecated Security Protocols
                System.Net.SecurityProtocolType.Tls12 | System.Net.SecurityProtocolType.Tls11;
#pragma warning restore CA5364 // Do Not Use Deprecated Security Protocols
#endif
        }
    }
}<|MERGE_RESOLUTION|>--- conflicted
+++ resolved
@@ -1,7 +1,6 @@
 ﻿using System;
 using System.Collections.Generic;
 using System.Diagnostics;
-using System.Diagnostics.CodeAnalysis;
 using System.IO;
 using System.Net.Http;
 using System.Threading;
@@ -10,9 +9,6 @@
 
 namespace Alpaca.Markets
 {
-    [SuppressMessage(
-        "Globalization","CA1303:Do not pass literals as localized parameters",
-        Justification = "We do not plan to support localized exception messages in this SDK.")]
     internal static class HttpClientExtensions
     {
         public static void AddAuthenticationHeaders(
@@ -75,10 +71,7 @@
 
             try
             {
-<<<<<<< HEAD
-=======
                 // ReSharper disable once ConstantNullCoalescingCondition
->>>>>>> c60a4ff1
                 var jsonError = 
                     serializer.Deserialize<JsonError>(reader) ?? new JsonError();
 
