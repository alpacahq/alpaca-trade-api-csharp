--- conflicted
+++ resolved
@@ -50,41 +50,8 @@
                 uriBuilder, cancellationToken)
             .ConfigureAwait(false);
 
-<<<<<<< HEAD
-            return getReadOnlyDictionary(response, elementSelector, comparer);
-        }
-
-        public static async Task<IReadOnlyDictionary<String, TValueApi>> GetAsync
-            <TValueApi, TValueJson, TStorage>(
-                this HttpClient httpClient,
-                UriBuilder uriBuilder,
-                Func<TStorage, Dictionary<String, TValueJson>> itemsSelector,
-                Func<KeyValuePair<String, TValueJson>, TValueApi> elementSelector,
-                CancellationToken cancellationToken)
-            where TValueJson : TValueApi, ISymbolMutable
-        {
-            var response = await httpClient.GetAsync<TStorage, TStorage>(
-                    uriBuilder, cancellationToken)
-                .ConfigureAwait(false);
-
-            return getReadOnlyDictionary<String, TValueApi, String, TValueJson>(
-                itemsSelector(response), elementSelector, StringComparer.Ordinal);
-        }
-
-        private static IReadOnlyDictionary<TKeyApi, TValueApi> getReadOnlyDictionary<TKeyApi, TValueApi, TKeyJson, TValueJson>(
-            Dictionary<TKeyJson, TValueJson> response, 
-            Func<KeyValuePair<TKeyJson, TValueJson>, TValueApi> elementSelector,
-            IEqualityComparer<TKeyApi> comparer)
-            where TKeyApi : notnull
-            where TKeyJson : TKeyApi
-            where TValueJson : TValueApi =>
-            response
-                .Where(_ => _.Value is not null)
-                .ToDictionary(_ => _.Key, elementSelector, comparer);
-=======
         return getReadOnlyDictionary<String, TValueApi, String, TValueJson>(
             itemsSelector(response), elementSelector, StringComparer.Ordinal);
->>>>>>> 86ce2139
     }
 
     private static IReadOnlyDictionary<TKeyApi, TValueApi> getReadOnlyDictionary<TKeyApi, TValueApi, TKeyJson, TValueJson>(
