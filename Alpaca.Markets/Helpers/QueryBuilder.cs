﻿using System;
using System.Collections.Generic;
using System.Globalization;
using System.Linq;
using System.Net.Http;

namespace Alpaca.Markets
{
    internal sealed class QueryBuilder
    {
        private readonly IDictionary<String, String> _queryParameters =
            new Dictionary<String, String>();

        public static implicit operator String(QueryBuilder builder) => builder.ToString();

        public QueryBuilder AddParameter(
            String name,
            String? value)
        {
            if (value != null)
            {
                _queryParameters.Add(name, value);
            }
            return this;
        }

        public QueryBuilder AddParameter<TValue>(
            String name,
            TValue? value)
            where TValue : struct, Enum =>
            addParameter(name, value, EnumExtensions.ToEnumString);

        public QueryBuilder AddParameter<TValue>(
            String name,
<<<<<<< HEAD
            IEnumerable<TValue> values)
=======
            IEnumerable<TValue>? values)
>>>>>>> 8090f469
            where TValue : struct, Enum =>
            addParameter(name, values, EnumExtensions.ToEnumString);

        public QueryBuilder AddParameter(
            String name,
            DateTime? value,
            String format) =>
            addParameter(name, value,
                time =>
                {
                    if (time.Kind == DateTimeKind.Unspecified)
                    {
                        time = DateTime.SpecifyKind(time, DateTimeKind.Utc);
                    }

                    return time.ToString(format, CultureInfo.InvariantCulture);
                });

        public QueryBuilder AddParameter(
            String name,
            Int64? value) =>
            addParameter(name, value,
                time => time.ToString("D", CultureInfo.InvariantCulture));

        public override String ToString()
        {
            using var content = new FormUrlEncodedContent(_queryParameters);
            return content.ReadAsStringAsync().Result;
        }

        private QueryBuilder addParameter<TValue>(
            String name,
            TValue? value,
            Func<TValue, String> converter)
            where TValue : struct =>
            value.HasValue ? AddParameter(name, converter(value.Value)) : this;

        private QueryBuilder addParameter<TValue>(
            String name,
<<<<<<< HEAD
            IEnumerable<TValue> values,
=======
            IEnumerable<TValue>? values,
>>>>>>> 8090f469
            Func<TValue, String> converter)
            where TValue : struct =>
            values != null ? AddParameter(name, String.Join(",", values.Select(converter))) : this;
    }
}<|MERGE_RESOLUTION|>--- conflicted
+++ resolved
@@ -32,11 +32,7 @@
 
         public QueryBuilder AddParameter<TValue>(
             String name,
-<<<<<<< HEAD
-            IEnumerable<TValue> values)
-=======
             IEnumerable<TValue>? values)
->>>>>>> 8090f469
             where TValue : struct, Enum =>
             addParameter(name, values, EnumExtensions.ToEnumString);
 
@@ -76,11 +72,7 @@
 
         private QueryBuilder addParameter<TValue>(
             String name,
-<<<<<<< HEAD
-            IEnumerable<TValue> values,
-=======
             IEnumerable<TValue>? values,
->>>>>>> 8090f469
             Func<TValue, String> converter)
             where TValue : struct =>
             values != null ? AddParameter(name, String.Join(",", values.Select(converter))) : this;
