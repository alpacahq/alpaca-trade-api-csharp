--- conflicted
+++ resolved
@@ -10,19 +10,11 @@
     private static TimeZoneInfo Est { get; } =
         TimeZoneInfo.FindSystemTimeZoneById("Eastern Standard Time");
 #else
-<<<<<<< HEAD
-        private static TimeZoneInfo Est { get; } =
-            TimeZoneInfo.FindSystemTimeZoneById(
-                RuntimeInformation.IsOSPlatform(OSPlatform.Windows)
-                    ? "Eastern Standard Time"
-                    : "America/New_York");
-=======
     private static TimeZoneInfo Est { get; } =
         TimeZoneInfo.FindSystemTimeZoneById(
             RuntimeInformation.IsOSPlatform(OSPlatform.Windows)
                 ? "Eastern Standard Time"
                 : "America/New_York");
->>>>>>> 86ce2139
 #endif
 
     [MethodImpl(MethodImplOptions.AggressiveInlining)]
