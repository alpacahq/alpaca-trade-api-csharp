﻿using System;
using System.Collections.Generic;
using System.Text;
using Newtonsoft.Json.Linq;

namespace Alpaca.Markets
{
    /// <summary>
    /// Provides unified type-safe access for Alpaca streaming API.
    /// </summary>
    // ReSharper disable once PartialTypeWithSinglePart
    public sealed partial class SockClient : SockClientBase
    {
        private readonly String _keyId;

        private readonly String _secretKey;

        /// <summary>
        /// Creates new instance of <see cref="SockClient"/> object.
        /// </summary>
        /// <param name="keyId">Application key identifier.</param>
        /// <param name="secretKey">Application secret key.</param>
        /// <param name="alpacaRestApi">Alpaca REST API endpoint URL.</param>
        /// <param name="webSocketFactory">Factory class for web socket wrapper creation.</param>
        public SockClient(
            String keyId,
            String secretKey,
            String alpacaRestApi = null,
            IWebSocketFactory webSocketFactory = null)
            : this(
                keyId,
                secretKey,
                new Uri(alpacaRestApi ?? "https://api.alpaca.markets"),
                webSocketFactory ?? new WebSocket4NetFactory())
        {
        }

        /// <summary>
        /// Creates new instance of <see cref="SockClient"/> object.
        /// </summary>
        /// <param name="keyId">Application key identifier.</param>
        /// <param name="secretKey">Application secret key.</param>
        /// <param name="alpacaRestApi">Alpaca REST API endpoint URL.</param>
        /// <param name="webSocketFactory">Factory class for web socket wrapper creation.</param>
        public SockClient(
            String keyId,
            String secretKey,
            Uri alpacaRestApi,
            IWebSocketFactory webSocketFactory)
            : base(getUriBuilder(alpacaRestApi), webSocketFactory)
        {
            _keyId = keyId ?? throw new ArgumentException(nameof(keyId));
            _secretKey = secretKey ?? throw new ArgumentException(nameof(secretKey));
        }

        /// <summary>
        /// Occured when new account update received from stream.
        /// </summary>
        public event Action<IAccountUpdate> OnAccountUpdate;

        /// <summary>
        /// Occured when new trade update received from stream.
        /// </summary>
        public event Action<ITradeUpdate> OnTradeUpdate;

<<<<<<< HEAD
        /// <summary>
        /// Occured when stream successfully connected.
        /// </summary>
        public event Action<AuthStatus> Connected;

=======
>>>>>>> db3529a9
        /// <inheritdoc/>
        protected override void OnOpened()
        {
            SendAsJsonString(new JsonAuthRequest
            {
                Action = JsonAction.Authenticate,
                Data = new JsonAuthRequest.JsonData()
                {
                    KeyId = _keyId,
                    SecretKey = _secretKey
                }
            });

            base.OnOpened();
        }

        /// <inheritdoc/>
        protected override void OnDataReceived(
            Byte[] binaryData)
        {
            try
            {
                var message = Encoding.UTF8.GetString(binaryData);
                var root = JObject.Parse(message);

                var data = root["data"];
                var stream = root["stream"].ToString();

                switch (stream)
                {
                    case "authorization":
                        handleAuthorization(
                            data.ToObject<JsonAuthResponse>());
                        break;

                    case "listening":
                        OnConnected(AuthStatus.Authorized);
                        break;

                    case "trade_updates":
                        handleTradeUpdates(
                            data.ToObject<JsonTradeUpdate>());
                        break;

                    case "account_updates":
                        handleAccountUpdates(
                            data.ToObject<JsonAccountUpdate>());
                        break;

                    default:
                        HandleError(new InvalidOperationException(
                            $"Unexpected message type '{stream}' received."));
                        break;
                }
            }
            catch (Exception exception)
            {
                HandleError(exception);
            }
        }

        private static UriBuilder getUriBuilder(
            Uri alpacaRestApi)
        {
            alpacaRestApi = alpacaRestApi ?? new Uri("https://api.alpaca.markets");

            var uriBuilder = new UriBuilder(alpacaRestApi)
            {
                Scheme = alpacaRestApi.Scheme == "http" ? "ws" : "wss"
            };

            if (!uriBuilder.Path.EndsWith("/"))
            {
                uriBuilder.Path += "/";
            }

            uriBuilder.Path += "stream";
            return uriBuilder;
        }

        private void handleAuthorization(
            JsonAuthResponse response)
        {
            OnConnected(response.Status);

            if (response.Status == AuthStatus.Authorized)
            {
                var listenRequest = new JsonListenRequest
                {
                    Action = JsonAction.Listen,
                    Data = new JsonListenRequest.JsonData()
                    {
                        Streams = new List<String>
                        {
                            "trade_updates",
                            "account_updates"
                        }
                    }
                };

                SendAsJsonString(listenRequest);
            }
        }

        private void handleTradeUpdates(
            ITradeUpdate update)
        {
            OnTradeUpdate?.Invoke(update);
        }

        private void handleAccountUpdates(
            IAccountUpdate update)
        {
            OnAccountUpdate?.Invoke(update);
        }
    }
}<|MERGE_RESOLUTION|>--- conflicted
+++ resolved
@@ -63,14 +63,6 @@
         /// </summary>
         public event Action<ITradeUpdate> OnTradeUpdate;
 
-<<<<<<< HEAD
-        /// <summary>
-        /// Occured when stream successfully connected.
-        /// </summary>
-        public event Action<AuthStatus> Connected;
-
-=======
->>>>>>> db3529a9
         /// <inheritdoc/>
         protected override void OnOpened()
         {
