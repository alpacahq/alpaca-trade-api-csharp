﻿using System;
using System.Collections.Generic;
using System.Text;
using Newtonsoft.Json.Linq;

namespace Alpaca.Markets
{
    /// <summary>
    /// Provides unified type-safe access for Alpaca streaming API.
    /// </summary>
    // ReSharper disable once PartialTypeWithSinglePart
    public sealed partial class SockClient : SockClientBase
    {
        private readonly String _keyId;

        private readonly String _secretKey;

        /// <summary>
        /// Creates new instance of <see cref="SockClient"/> object.
        /// </summary>
        /// <param name="keyId">Application key identifier.</param>
        /// <param name="secretKey">Application secret key.</param>
        /// <param name="alpacaRestApi">Alpaca REST API endpoint URL.</param>
        /// <param name="webSocketFactory">Factory class for web socket wrapper creation.</param>
        public SockClient(
            String keyId,
            String secretKey,
            String alpacaRestApi = null,
            IWebSocketFactory webSocketFactory = null)
            : this(
                keyId,
                secretKey,
                new Uri(alpacaRestApi ?? "https://api.alpaca.markets"),
                webSocketFactory ?? new WebSocket4NetFactory())
        {
        }

        /// <summary>
        /// Creates new instance of <see cref="SockClient"/> object.
        /// </summary>
        /// <param name="keyId">Application key identifier.</param>
        /// <param name="secretKey">Application secret key.</param>
        /// <param name="alpacaRestApi">Alpaca REST API endpoint URL.</param>
        /// <param name="webSocketFactory">Factory class for web socket wrapper creation.</param>
        public SockClient(
            String keyId,
            String secretKey,
            Uri alpacaRestApi,
            IWebSocketFactory webSocketFactory)
            : base(getUriBuilder(alpacaRestApi), webSocketFactory)
        {
            _keyId = keyId ?? throw new ArgumentException(nameof(keyId));
            _secretKey = secretKey ?? throw new ArgumentException(nameof(secretKey));
<<<<<<< HEAD

            alpacaRestApi = alpacaRestApi ?? new Uri("https://api.alpaca.markets");

            var uriBuilder = new UriBuilder(alpacaRestApi)
            {
                Scheme = alpacaRestApi.Scheme == "http" ? "ws" : "wss"
            };
            uriBuilder.Path += "stream";

            _webSocket = new WebSocket(uriBuilder.Uri.ToString());

            _webSocket.Opened += handleOpened;
            _webSocket.Closed += handleClosed;            
            _webSocket.DataReceived += handleDataReceived;
            _webSocket.Error += _webSocket_Error;
            _webSocket.MessageReceived += _webSocket_MessageReceived;
=======
>>>>>>> 190f2432
        }

        private void _webSocket_MessageReceived(object sender, MessageReceivedEventArgs e)
        {
            throw new NotImplementedException();
        }
        /// <summary>
        /// 
        /// </summary>
        /// <returns></returns>
        public bool IsConnected()
        {
            return _webSocket.State == WebSocketState.Open;
        }

        private void _webSocket_Error(object sender, SuperSocket.ClientEngine.ErrorEventArgs e)
        {
            OnError?.Invoke(e.Exception);
        }


        /// <summary>
        /// Occured when new account update received from stream.
        /// </summary>
        public event Action<IAccountUpdate> OnAccountUpdate;

        /// <summary>
        /// Occured when new trade update received from stream.
        /// </summary>
        public event Action<ITradeUpdate> OnTradeUpdate;

        /// <summary>
        /// Occured when stream successfully connected.
        /// </summary>
        public event Action<AuthStatus> Connected;

<<<<<<< HEAD
        /// <summary>
        /// Occured when any error happened in stream.
        /// </summary>
        public event Action<Exception> OnError;

        /// <summary>
        /// Opens connection to Alpaca streaming API.
        /// </summary>
        /// <returns>Waitable task object for handling action completion in asyncronious mode.</returns>
        public Task<bool> ConnectAsync()
        {
#if NET45
            return Task.Run(() => {
                _webSocket.Open();
                return true;
            });
#else
            //return _webSocket.OpenAsync();
            return Task.Run(() => {
                _webSocket.Open();
                return true;
            });
#endif
        }

        /// <summary>
        /// Closes connection to Alpaca streaming API.
        /// </summary>
        /// <returns>Waitable task object for handling action completion in asyncronious mode.</returns>
        public Task DisconnectAsync()
        {
#if NET45
            return Task.Run(() => _webSocket.Close());
#else
            return Task.Run(() => _webSocket.Close());
            //return _webSocket.CloseAsync();
#endif
        }

        /// <inheritdoc />
        public void Dispose()
        {
            _webSocket?.Dispose();
        }

        private void handleOpened(
            Object sender,
            EventArgs e)
        {
            var authenticateRequest = new JsonAuthRequest
=======
        internal override JsonAuthRequest GetAuthRequest() =>
            new JsonAuthRequest
>>>>>>> 190f2432
            {
                Action = JsonAction.Authenticate,
                Data = new JsonAuthRequest.JsonData()
                {
                    KeyId = _keyId,
                    SecretKey = _secretKey
                }
            };

        /// <inheritdoc/>
        protected override void OnDataReceived(
            Byte[] binaryData)
        {
            try
            {
                var message = Encoding.UTF8.GetString(binaryData);
                var root = JObject.Parse(message);

                var data = root["data"];
                var stream = root["stream"].ToString();

                switch (stream)
                {
                    case "authorization":
                        handleAuthorization(
                            data.ToObject<JsonAuthResponse>());
                        break;

                    case "listening":
                        Connected?.Invoke(AuthStatus.Authorized);
                        break;

                    case "trade_updates":
                        handleTradeUpdates(
                            data.ToObject<JsonTradeUpdate>());
                        break;

                    case "account_updates":
                        handleAccountUpdates(
                            data.ToObject<JsonAccountUpdate>());
                        break;

                    default:
                        HandleError(new InvalidOperationException(
                            $"Unexpected message type '{stream}' received."));
                        break;
                }
            }
            catch (Exception exception)
            {
                HandleError(exception);
            }
        }

        private static UriBuilder getUriBuilder(
            Uri alpacaRestApi)
        {
            alpacaRestApi = alpacaRestApi ?? new Uri("https://api.alpaca.markets");

            var uriBuilder = new UriBuilder(alpacaRestApi)
            {
                Scheme = alpacaRestApi.Scheme == "http" ? "ws" : "wss"
            };

            if (!uriBuilder.Path.EndsWith("/"))
            {
                uriBuilder.Path += "/";
            }

            uriBuilder.Path += "stream";
            return uriBuilder;
        }

        private void handleAuthorization(
            JsonAuthResponse response)
        {
            if (response.Status == AuthStatus.Authorized)
            {
                var listenRequest = new JsonListenRequest
                {
                    Action = JsonAction.Listen,
                    Data = new JsonListenRequest.JsonData()
                    {
                        Streams = new List<String>
                        {
                            "trade_updates",
                            "account_updates"
                        }
                    }
                };

                SendAsJsonString(listenRequest);
            }
            else
            {
                Connected?.Invoke(response.Status);
            }
        }

        private void handleTradeUpdates(
            ITradeUpdate update)
        {
            OnTradeUpdate?.Invoke(update);
        }

        private void handleAccountUpdates(
            IAccountUpdate update)
        {
            OnAccountUpdate?.Invoke(update);
        }
    }
}<|MERGE_RESOLUTION|>--- conflicted
+++ resolved
@@ -51,7 +51,6 @@
         {
             _keyId = keyId ?? throw new ArgumentException(nameof(keyId));
             _secretKey = secretKey ?? throw new ArgumentException(nameof(secretKey));
-<<<<<<< HEAD
 
             alpacaRestApi = alpacaRestApi ?? new Uri("https://api.alpaca.markets");
 
@@ -59,37 +58,17 @@
             {
                 Scheme = alpacaRestApi.Scheme == "http" ? "ws" : "wss"
             };
-            uriBuilder.Path += "stream";
-
-            _webSocket = new WebSocket(uriBuilder.Uri.ToString());
+            uriBuilder.Path += "/stream";
+
+            _webSocket = new WebSocket(uriBuilder.Uri.ToString(),
+                sslProtocols: SslProtocols.Tls11 | SslProtocols.Tls12);
 
             _webSocket.Opened += handleOpened;
-            _webSocket.Closed += handleClosed;            
+            _webSocket.Closed += handleClosed;
+
             _webSocket.DataReceived += handleDataReceived;
-            _webSocket.Error += _webSocket_Error;
-            _webSocket.MessageReceived += _webSocket_MessageReceived;
-=======
->>>>>>> 190f2432
-        }
-
-        private void _webSocket_MessageReceived(object sender, MessageReceivedEventArgs e)
-        {
-            throw new NotImplementedException();
-        }
-        /// <summary>
-        /// 
-        /// </summary>
-        /// <returns></returns>
-        public bool IsConnected()
-        {
-            return _webSocket.State == WebSocketState.Open;
-        }
-
-        private void _webSocket_Error(object sender, SuperSocket.ClientEngine.ErrorEventArgs e)
-        {
-            OnError?.Invoke(e.Exception);
-        }
-
+            _webSocket.Error += (sender, args) => OnError?.Invoke(args.Exception);
+        }
 
         /// <summary>
         /// Occured when new account update received from stream.
@@ -106,7 +85,6 @@
         /// </summary>
         public event Action<AuthStatus> Connected;
 
-<<<<<<< HEAD
         /// <summary>
         /// Occured when any error happened in stream.
         /// </summary>
@@ -116,19 +94,12 @@
         /// Opens connection to Alpaca streaming API.
         /// </summary>
         /// <returns>Waitable task object for handling action completion in asyncronious mode.</returns>
-        public Task<bool> ConnectAsync()
+        public Task ConnectAsync()
         {
 #if NET45
-            return Task.Run(() => {
-                _webSocket.Open();
-                return true;
-            });
+            return Task.Run(() => _webSocket.Open());
 #else
-            //return _webSocket.OpenAsync();
-            return Task.Run(() => {
-                _webSocket.Open();
-                return true;
-            });
+            return _webSocket.OpenAsync();
 #endif
         }
 
@@ -141,8 +112,7 @@
 #if NET45
             return Task.Run(() => _webSocket.Close());
 #else
-            return Task.Run(() => _webSocket.Close());
-            //return _webSocket.CloseAsync();
+            return _webSocket.CloseAsync();
 #endif
         }
 
@@ -157,10 +127,6 @@
             EventArgs e)
         {
             var authenticateRequest = new JsonAuthRequest
-=======
-        internal override JsonAuthRequest GetAuthRequest() =>
-            new JsonAuthRequest
->>>>>>> 190f2432
             {
                 Action = JsonAction.Authenticate,
                 Data = new JsonAuthRequest.JsonData()
