--- conflicted
+++ resolved
@@ -13,11 +13,6 @@
     /// </summary>
     public sealed partial class SockClient : SockClientBase
     {
-<<<<<<< HEAD
-=======
-        private readonly IWebSocket _webSocket;
-
->>>>>>> 4c809ad9
         private readonly String _keyId;
 
         private readonly String _secretKey;
@@ -64,22 +59,14 @@
             {
                 Scheme = alpacaRestApi.Scheme == "http" ? "ws" : "wss"
             };
-<<<<<<< HEAD
+
             if (uriBuilder.Path.Substring(uriBuilder.Path.Length - 1, 1) != "/")
             {
                 uriBuilder.Path += "/";
             }
             uriBuilder.Path += "stream";
-=======
-            uriBuilder.Path += "/stream";
 
-            _webSocket = webSocketFactory.CreateWebSocket(uriBuilder.Uri);
-
-            _webSocket.Opened += handleOpened;
-            _webSocket.Closed += handleClosed;
->>>>>>> 4c809ad9
-
-            setupWebSocket(uriBuilder.Uri.ToString());
+            setupWebSocket(uriBuilder, webSocketFactory);
             _webSocket.DataReceived += handleDataReceived;
             _webSocket.Error += handleError;
         }
@@ -100,49 +87,11 @@
         public event Action<Exception> OnError;
 
         /// <summary>
-<<<<<<< HEAD
         /// Occured when stream successfully connected.
         /// </summary>
         public event Action<AuthStatus> Connected;
 
         override private protected JsonAuthRequest getAuthRequest()
-=======
-        /// Opens connection to Alpaca streaming API.
-        /// </summary>
-        /// <returns>Waitable task object for handling action completion in asynchronous mode.</returns>
-        public Task ConnectAsync()
-        {
-            return _webSocket.OpenAsync();
-        }
-
-        /// <summary>
-        /// Closes connection to Alpaca streaming API.
-        /// </summary>
-        /// <returns>Waitable task object for handling action completion in asynchronous mode.</returns>
-        public Task DisconnectAsync()
-        {
-            return _webSocket.CloseAsync();
-        }
-
-        /// <inheritdoc />
-        public void Dispose()
-        {
-            if (_webSocket == null)
-            {
-                return;
-            }
-
-            _webSocket.Opened -= handleOpened;
-            _webSocket.Closed -= handleClosed;
-
-            _webSocket.DataReceived -= handleDataReceived;
-            _webSocket.Error -= handleError;
-
-            _webSocket.Dispose();
-        }
-
-        private void handleOpened()
->>>>>>> 4c809ad9
         {
             return new JsonAuthRequest
             {
@@ -153,15 +102,6 @@
                     SecretKey = _secretKey
                 }
             };
-<<<<<<< HEAD
-=======
-
-            sendAsJsonString(authenticateRequest);
-        }
-
-        private void handleClosed()
-        {
->>>>>>> 4c809ad9
         }
 
         private void handleDataReceived(
