--- conflicted
+++ resolved
@@ -118,43 +118,8 @@
         {
             try
             {
-<<<<<<< HEAD
                 var token = JObject.Parse(Encoding.UTF8.GetString(binaryData));
                 HandleMessage(_handlers, token["stream"].ToString(), token["data"]);
-=======
-                var message = Encoding.UTF8.GetString(binaryData);
-                var root = JObject.Parse(message);
-
-                var data = root["data"];
-                var stream = root["stream"].ToString();
-
-                switch (stream)
-                {
-                    case "authorization":
-                        handleAuthorization(
-                            data.ToObject<JsonAuthResponse>());
-                        break;
-
-                    case "listening":
-                        OnConnected(AuthStatus.Authorized);
-                        break;
-
-                    case "trade_updates":
-                        handleTradeUpdates(
-                            data.ToObject<JsonTradeUpdate>());
-                        break;
-
-                    case "account_updates":
-                        handleAccountUpdates(
-                            data.ToObject<JsonAccountUpdate>());
-                        break;
-
-                    default:
-                        HandleError(new InvalidOperationException(
-                            $"Unexpected message type '{stream}' received."));
-                        break;
-                }
->>>>>>> 7a14811e
             }
             catch (Exception exception)
             {
@@ -184,11 +149,8 @@
         private void handleAuthorization(
             JToken token)
         {
-<<<<<<< HEAD
             var response = token.ToObject<JsonAuthResponse>();
-=======
             OnConnected(response.Status);
->>>>>>> 7a14811e
 
             if (response.Status == AuthStatus.Authorized)
             {
