﻿using System;
using System.Collections.Generic;
using System.Net.Http;
using System.Threading;
using System.Threading.Tasks;

namespace Alpaca.Markets
{
    public sealed partial class AlpacaTradingClient
    {
        /// <summary>
        /// Gets account information from Alpaca REST API endpoint.
        /// </summary>
        /// <param name="cancellationToken">A cancellation token that can be used by other objects or threads to receive notice of cancellation.</param>
        /// <returns>Read-only account information.</returns>
        public Task<IAccount> GetAccountAsync(
            CancellationToken cancellationToken = default)
        {
            var builder = new UriBuilder(_httpClient.BaseAddress)
            {
                Path = _httpClient.BaseAddress.AbsolutePath + "account",
            };

            return _httpClient.GetSingleObjectAsync<IAccount, JsonAccount>(
                _alpacaRestApiThrottler, builder, cancellationToken);
        }

        /// <summary>
        /// Gets account configuration settings from Alpaca REST API endpoint.
        /// </summary>
        /// <param name="cancellationToken">A cancellation token that can be used by other objects or threads to receive notice of cancellation.</param>
        /// <returns>Mutable version of account configuration object.</returns>
        public Task<IAccountConfiguration> GetAccountConfigurationAsync(
            CancellationToken cancellationToken = default)
        {
            var builder = new UriBuilder(_httpClient.BaseAddress)
            {
                Path = _httpClient.BaseAddress.AbsolutePath + "account/configurations",
            };

            return _httpClient.GetSingleObjectAsync<IAccountConfiguration, JsonAccountConfiguration>(
                _alpacaRestApiThrottler, builder, cancellationToken);
        }

        /// <summary>
        /// Updates account configuration settings using Alpaca REST API endpoint.
        /// </summary>
        /// <param name="accountConfiguration">New account configuration object for updating.</param>
        /// <param name="cancellationToken">A cancellation token that can be used by other objects or threads to receive notice of cancellation.</param>
        /// <returns>Mutable version of updated account configuration object.</returns>
        public async Task<IAccountConfiguration> PatchAccountConfigurationAsync(
            IAccountConfiguration accountConfiguration,
            CancellationToken cancellationToken = default)
        {
            await _alpacaRestApiThrottler.WaitToProceed(cancellationToken).ConfigureAwait(false);

            using var request = new HttpRequestMessage(_httpMethodPatch,
                new Uri("account/configurations", UriKind.RelativeOrAbsolute))
            {
                Content = toStringContent(accountConfiguration)
            };

            using var response = await _httpClient.SendAsync(request, cancellationToken)
                .ConfigureAwait(false);

            return await response.DeserializeAsync<IAccountConfiguration, JsonAccountConfiguration>()
                .ConfigureAwait(false);
        }

        /// <summary>
        /// Gets list of account activities from Alpaca REST API endpoint by specific activity.
        /// </summary>
        /// <param name="request">Account activities request parameters.</param>
        /// <param name="cancellationToken">A cancellation token that can be used by other objects or threads to receive notice of cancellation.</param>
        /// <returns>Read-only list of account activity record objects.</returns>
        public Task<IReadOnlyList<IAccountActivity>> ListAccountActivitiesAsync(
            AccountActivitiesRequest request,
            CancellationToken cancellationToken = default)
        {
            request.EnsureNotNull(nameof(request)).Validate();

            var builder = new UriBuilder(_httpClient.BaseAddress)
            {
                Path = _httpClient.BaseAddress.AbsolutePath + $"account/activities",
                Query = new QueryBuilder()
<<<<<<< HEAD
                    .AddParameter("date", date, DateTimeHelper.DateFormat)
                    .AddParameter("until", until, "O")
                    .AddParameter("after", after, "O")
                    .AddParameter("direction", direction)
                    .AddParameter("pageSize", pageSize)
                    .AddParameter("pageToken", pageToken)
=======
                    .AddParameter("activity_types", request.ActivityTypes)
                    .AddParameter("date", request.Date, DateTimeHelper.DateFormat)
                    .AddParameter("until", request.Until, "O")
                    .AddParameter("after", request.After, "O")
                    .AddParameter("direction", request.Direction)
                    .AddParameter("pageSize", request.PageSize)
                    .AddParameter("pageToken", request.PageToken)
>>>>>>> c60a4ff1
            };

            return _httpClient.GetObjectsListAsync<IAccountActivity, JsonAccountActivity>(
                _alpacaRestApiThrottler, builder, cancellationToken);
        }

        /// <summary>
        /// Gets portfolio equity history from Alpaca REST API endpoint.
        /// </summary>
        /// <param name="request">Portfolio history request parameters.</param>
        /// <param name="cancellationToken">A cancellation token that can be used by other objects or threads to receive notice of cancellation.</param>
        /// <returns>Read-only portfolio history information object.</returns>
        public Task<IPortfolioHistory> GetPortfolioHistoryAsync(
            PortfolioHistoryRequest request,
            CancellationToken cancellationToken = default)
        {
            request.EnsureNotNull(nameof(request)).Validate();

            var builder = new UriBuilder(_httpClient.BaseAddress)
            {
                Path = _httpClient.BaseAddress.AbsolutePath + "account/portfolio/history",
                Query = new QueryBuilder()
<<<<<<< HEAD
                    .AddParameter("activity_types", activityTypes)
                    .AddParameter("date", date, DateTimeHelper.DateFormat)
                    .AddParameter("until", until, "O")
                    .AddParameter("after", after, "O")
                    .AddParameter("direction", direction)
                    .AddParameter("pageSize", pageSize)
                    .AddParameter("pageToken", pageToken)
=======
                    .AddParameter("start_date", request.StartDate, DateTimeHelper.DateFormat)
                    .AddParameter("end_date", request.EndDate, DateTimeHelper.DateFormat)
                    .AddParameter("period", request.Period?.ToString())
                    .AddParameter("timeframe", request.TimeFrame)
                    .AddParameter("extended_hours", request.ExtendedHours)
>>>>>>> c60a4ff1
            };

            return _httpClient.GetSingleObjectAsync<IPortfolioHistory, JsonPortfolioHistory>(
                _alpacaRestApiThrottler, builder, cancellationToken);
        }

        /// <summary>
<<<<<<< HEAD
        /// Gets portfolio equity history from Alpaca REST API endpoint.
        /// </summary>
        /// <param name="startDate">Start date for desired history.</param>
        /// <param name="endDate">End date for desired history. Default value is today. </param>
        /// <param name="period">Period value for desired history. Default value is 1 month.</param>
        /// <param name="timeFrame">
        /// Time frame value for desired history.
        /// Default value is 1 minute for a period shorter than 7 days, 15 minutes for a period less than 30 days, or 1 day for a longer period.
        /// </param>
        /// <param name="extendedHours">If true, include extended hours in the result. This is effective only for time frame less than 1 day.</param>
        /// <param name="cancellationToken">A cancellation token that can be used by other objects or threads to receive notice of cancellation.</param>
        /// <returns>Read-only portfolio history information object.</returns>
        public Task<IPortfolioHistory> GetPortfolioHistoryAsync(
                DateTime? startDate = null,
                DateTime? endDate = null,
                TimeFrame? timeFrame = null,
                HistoryPeriod? period = null,
                Boolean? extendedHours = null,
                CancellationToken cancellationToken = default)
        {
            var builder = new UriBuilder(_httpClient.BaseAddress)
            {
                Path = _httpClient.BaseAddress.AbsolutePath + "account/portfolio/history",
                Query = new QueryBuilder()
                    .AddParameter("start_date", startDate, DateTimeHelper.DateFormat)
                    .AddParameter("end_date", endDate, DateTimeHelper.DateFormat)
                    .AddParameter("period", period?.ToString())
                    .AddParameter("timeframe", timeFrame)
                    .AddParameter("extended_hours", extendedHours)
            };

            return _httpClient.GetSingleObjectAsync<IPortfolioHistory, JsonPortfolioHistory>(
                _alpacaRestApiThrottler, builder, cancellationToken);
        }
=======
        /// Gets list of all available assets from Alpaca REST API endpoint.
        /// </summary>
        /// <param name="cancellationToken">A cancellation token that can be used by other objects or threads to receive notice of cancellation.</param>
        /// <returns>Read-only list of asset information objects.</returns>
        public Task<IReadOnlyList<IAsset>> ListAllAssetsAsync(
            CancellationToken cancellationToken = default) =>
            // TODO: olegra - remove this overload after removing old version with separate arguments
            ListAssetsAsync(new AssetsRequest(), cancellationToken);
>>>>>>> c60a4ff1

        /// <summary>
        /// Gets list of available assets from Alpaca REST API endpoint.
        /// </summary>
        /// <param name="request">Asset list request parameters.</param>
        /// <param name="cancellationToken">A cancellation token that can be used by other objects or threads to receive notice of cancellation.</param>
        /// <returns>Read-only list of asset information objects.</returns>
        public Task<IReadOnlyList<IAsset>> ListAssetsAsync(
            AssetsRequest request,
            CancellationToken cancellationToken = default)
        {
            request.EnsureNotNull(nameof(request)).Validate();

            var builder = new UriBuilder(_httpClient.BaseAddress)
            {
                Path = _httpClient.BaseAddress.AbsolutePath + "assets",
                Query = new QueryBuilder()
                    .AddParameter("status", request.AssetStatus)
                    .AddParameter("asset_class", request.AssetClass)
            };

            return _httpClient.GetObjectsListAsync<IAsset, JsonAsset>(
                _alpacaRestApiThrottler, builder, cancellationToken);
        }

        /// <summary>
        /// Get single asset information by asset name from Alpaca REST API endpoint.
        /// </summary>
        /// <param name="symbol">Asset name for searching.</param>
        /// <param name="cancellationToken">A cancellation token that can be used by other objects or threads to receive notice of cancellation.</param>
        /// <returns>Read-only asset information.</returns>
        public Task<IAsset> GetAssetAsync(
            String symbol,
            CancellationToken cancellationToken = default)
        {
            var builder = new UriBuilder(_httpClient.BaseAddress)
            {
                Path = _httpClient.BaseAddress.AbsolutePath + $"assets/{symbol}",
            };

            return _httpClient.GetSingleObjectAsync<IAsset, JsonAsset>(
                _alpacaRestApiThrottler, builder, cancellationToken);
        }

        /// <summary>
<<<<<<< HEAD
        /// Gets list of available orders from Alpaca REST API endpoint.
        /// </summary>
        /// <param name="orderStatusFilter">Order status for filtering.</param>
        /// <param name="orderListSorting">The chronological order of response based on the submission time.</param>
        /// <param name="untilDateTimeExclusive">Returns only orders until specified timestamp (exclusive).</param>
        /// <param name="afterDateTimeExclusive">Returns only orders after specified timestamp (exclusive).</param>
        /// <param name="limitOrderNumber">Maximal number of orders in response.</param>
        /// <param name="cancellationToken">A cancellation token that can be used by other objects or threads to receive notice of cancellation.</param>
        /// <returns>Read-only list of order information objects.</returns>
        public Task<IReadOnlyList<IOrder>> ListOrdersAsync(
            OrderStatusFilter? orderStatusFilter = null,
            SortDirection? orderListSorting = null,
            DateTime? untilDateTimeExclusive = null,
            DateTime? afterDateTimeExclusive = null,
            Int64? limitOrderNumber = null,
            CancellationToken cancellationToken = default)
        {
            var builder = new UriBuilder(_httpClient.BaseAddress)
            {
                Path = _httpClient.BaseAddress.AbsolutePath + "orders",
                Query = new QueryBuilder()
                    .AddParameter("status", orderStatusFilter)
                    .AddParameter("direction", orderListSorting)
                    .AddParameter("until", untilDateTimeExclusive, "O")
                    .AddParameter("after", afterDateTimeExclusive, "O")
                    .AddParameter("limit", limitOrderNumber)
            };

            return _httpClient.GetObjectsListAsync<IOrder, JsonOrder>(
                _alpacaRestApiThrottler, builder, cancellationToken);
        }

        /// <summary>
        /// Creates new order for execution using Alpaca REST API endpoint.
        /// </summary>
        /// <param name="symbol">Order asset name.</param>
        /// <param name="quantity">Order quantity.</param>
        /// <param name="side">Order side (buy or sell).</param>
        /// <param name="type">Order type.</param>
        /// <param name="duration">Order duration.</param>
        /// <param name="limitPrice">Order limit price.</param>
        /// <param name="stopPrice">Order stop price.</param>
        /// <param name="clientOrderId">Client order ID.</param>
        /// <param name="extendedHours">Whether or not this order should be allowed to execute during extended hours trading.</param>
        /// <param name="orderClass">Order class for advanced order types.</param>
        /// <param name="takeProfitLimitPrice">Profit taking limit price for advanced order types.</param>
        /// <param name="stopLossStopPrice">Stop loss stop price for advanced order types.</param>
        /// <param name="stopLossLimitPrice">Stop loss limit price for advanced order types.</param>
        /// <param name="nested">Whether or not child orders should be listed as 'legs' of parent orders. (Advanced order types only.)</param>
        /// <param name="cancellationToken">A cancellation token that can be used by other objects or threads to receive notice of cancellation.</param>
        /// <returns>Read-only order information object for newly created order.</returns>
        public async Task<IOrder> PostOrderAsync(
            String symbol,
            Int64 quantity,
            OrderSide side,
            OrderType type,
            TimeInForce duration,
            Decimal? limitPrice = null,
            Decimal? stopPrice = null,
            String? clientOrderId = null,
            Boolean? extendedHours = null,
            OrderClass? orderClass = null,
            Decimal? takeProfitLimitPrice = null,
            Decimal? stopLossStopPrice = null,
            Decimal? stopLossLimitPrice = null,
            Boolean? nested = false,
            CancellationToken cancellationToken = default)
        {
            if (clientOrderId != null &&
                clientOrderId.Length > 48)
            {
                clientOrderId = clientOrderId.Substring(0, 48);
            }

            JsonNewOrderAdvancedAttributes? takeProfit = null, stopLoss = null;
            if (takeProfitLimitPrice != null)
            {
                takeProfit = new JsonNewOrderAdvancedAttributes
                {
                    LimitPrice = takeProfitLimitPrice
                };
            }
            if (stopLossStopPrice != null || stopLossLimitPrice != null)
            {
                stopLoss = new JsonNewOrderAdvancedAttributes
                {
                    StopPrice = stopLossStopPrice,
                    LimitPrice = stopLossLimitPrice
                };
            }

            var newOrder = new JsonNewOrder
            {
                Symbol = symbol,
                Quantity = quantity,
                OrderSide = side,
                OrderType = type,
                TimeInForce = duration,
                LimitPrice = limitPrice,
                StopPrice = stopPrice,
                ClientOrderId = clientOrderId,
                ExtendedHours = extendedHours,
                OrderClass = orderClass,
                TakeProfit = takeProfit,
                StopLoss = stopLoss,
            };

            var builder = new UriBuilder(_httpClient.BaseAddress)
            {
                Path = _httpClient.BaseAddress.AbsolutePath + "orders",
                Query = new QueryBuilder()
                    .AddParameter("nested", nested)
            };

            await _alpacaRestApiThrottler.WaitToProceed(cancellationToken).ConfigureAwait(false);

            using var content = toStringContent(newOrder);
            using var response = await _httpClient.PostAsync(
                    new Uri("orders", UriKind.RelativeOrAbsolute), content, cancellationToken)
                .ConfigureAwait(false);

            return await response.DeserializeAsync<IOrder, JsonOrder>()
                .ConfigureAwait(false);
        }

        /// <summary>
        /// Updates existing order using Alpaca REST API endpoint.
        /// </summary>
        /// <param name="orderId">Server side order identifier.</param>
        /// <param name="quantity">Updated order quantity or <c>null</c> if quantity is not changed.</param>
        /// <param name="duration">Updated order duration or <c>null</c> if duration is not changed.</param>
        /// <param name="limitPrice">Updated order limit price or <c>null</c> if limit price is not changed.</param>
        /// <param name="stopPrice">Updated order stop price or <c>null</c> if stop price is not changed.</param>
        /// <param name="clientOrderId">Updated client order ID or <c>null</c> if client order ID is not changed.</param>
        /// <param name="cancellationToken">A cancellation token that can be used by other objects or threads to receive notice of cancellation.</param>
        /// <returns>Read-only order information object for updated order.</returns>
        public async Task<IOrder> PatchOrderAsync(
            Guid orderId,
            Int64? quantity = null,
            TimeInForce? duration = null,
            Decimal? limitPrice = null,
            Decimal? stopPrice = null,
            String? clientOrderId = null,
            CancellationToken cancellationToken = default)
        {
            if (clientOrderId != null &&
                clientOrderId.Length > 48)
            {
                clientOrderId = clientOrderId.Substring(0, 48);
            }

            var changeOrder = new JsonChangeOrder
            {
                Quantity = quantity,
                TimeInForce = duration,
                LimitPrice = limitPrice,
                StopPrice = stopPrice,
                ClientOrderId = clientOrderId,
            };

            await _alpacaRestApiThrottler.WaitToProceed(cancellationToken).ConfigureAwait(false);

            using var request = new HttpRequestMessage(_httpMethodPatch,
                new Uri($"orders/{orderId:D}", UriKind.RelativeOrAbsolute))
            {
                Content = toStringContent(changeOrder)
            };

            using var response = await _httpClient.SendAsync(request, cancellationToken)
                .ConfigureAwait(false);

            return await response.DeserializeAsync<IOrder, JsonOrder>()
                .ConfigureAwait(false);
        }

        /// <summary>
        /// Get single order information by client order ID from Alpaca REST API endpoint.
        /// </summary>
        /// <param name="clientOrderId">Client order ID for searching.</param>
        /// <param name="cancellationToken">A cancellation token that can be used by other objects or threads to receive notice of cancellation.</param>
        /// <returns>Read-only order information object.</returns>
        public Task<IOrder> GetOrderAsync(
            String clientOrderId,
            CancellationToken cancellationToken = default)
        {
            var builder = new UriBuilder(_httpClient.BaseAddress)
            {
                Path = _httpClient.BaseAddress.AbsolutePath + "orders:by_client_order_id",
                Query = new QueryBuilder()
                    .AddParameter("client_order_id", clientOrderId)
            };

            return _httpClient.GetSingleObjectAsync<IOrder, JsonOrder>(
                _alpacaRestApiThrottler, builder, cancellationToken);
        }

        /// <summary>
        /// Get single order information by server order ID from Alpaca REST API endpoint.
        /// </summary>
        /// <param name="orderId">Server order ID for searching.</param>
        /// <param name="cancellationToken">A cancellation token that can be used by other objects or threads to receive notice of cancellation.</param>
        /// <returns>Read-only order information object.</returns>
        public Task<IOrder> GetOrderAsync(
            Guid orderId,
            CancellationToken cancellationToken = default)
        {
            var builder = new UriBuilder(_httpClient.BaseAddress)
            {
                Path = _httpClient.BaseAddress.AbsolutePath + $"orders/{orderId:D}",
            };

            return _httpClient.GetSingleObjectAsync<IOrder, JsonOrder>(
                _alpacaRestApiThrottler, builder, cancellationToken);
        }

        /// <summary>
        /// Deletes/cancel order on server by server order ID using Alpaca REST API endpoint.
        /// </summary>
        /// <param name="orderId">Server order ID for cancelling.</param>
        /// <param name="cancellationToken">A cancellation token that can be used by other objects or threads to receive notice of cancellation.</param>
        /// <returns><c>True</c> if order cancellation was accepted.</returns>
        public async Task<Boolean> DeleteOrderAsync(
            Guid orderId,
            CancellationToken cancellationToken = default)
        {
            await _alpacaRestApiThrottler.WaitToProceed(cancellationToken).ConfigureAwait(false);

            using var response = await _httpClient.DeleteAsync(
                    new Uri($"orders/{orderId:D}", UriKind.RelativeOrAbsolute), cancellationToken)
                .ConfigureAwait(false);

            return response.IsSuccessStatusCode;
        }

        /// <summary>
        /// Deletes/cancel all open orders using Alpaca REST API endpoint.
        /// </summary>
        /// <param name="cancellationToken">A cancellation token that can be used by other objects or threads to receive notice of cancellation.</param>
        /// <returns>List of order cancellation status objects.</returns>
        public async Task<IReadOnlyList<IOrderActionStatus>> DeleteAllOrdersAsync(
            CancellationToken cancellationToken = default)
        {
            var builder = new UriBuilder(_httpClient.BaseAddress)
            {
                Path = _httpClient.BaseAddress.AbsolutePath + "orders",
            };

            return await _httpClient.DeleteObjectsListAsync<IOrderActionStatus, JsonOrderActionStatus>(
                    _alpacaRestApiThrottler, builder, cancellationToken)
                .ConfigureAwait(false);
        }

        /// <summary>
=======
>>>>>>> c60a4ff1
        /// Gets list of available positions from Alpaca REST API endpoint.
        /// </summary>
        /// <param name="cancellationToken">A cancellation token that can be used by other objects or threads to receive notice of cancellation.</param>
        /// <returns>Read-only list of position information objects.</returns>
        public Task<IReadOnlyList<IPosition>> ListPositionsAsync(
            CancellationToken cancellationToken = default)
        {
            var builder = new UriBuilder(_httpClient.BaseAddress)
            {
                Path = _httpClient.BaseAddress.AbsolutePath + "positions",
            };

            return _httpClient.GetObjectsListAsync<IPosition, JsonPosition>(
                _alpacaRestApiThrottler, builder, cancellationToken);
        }

        /// <summary>
        /// Gets position information by asset name from Alpaca REST API endpoint.
        /// </summary>
        /// <param name="symbol">Position asset name.</param>
        /// <param name="cancellationToken">A cancellation token that can be used by other objects or threads to receive notice of cancellation.</param>
        /// <returns>Read-only position information object.</returns>
        public Task<IPosition> GetPositionAsync(
            String symbol,
            CancellationToken cancellationToken = default)
        {
            var builder = new UriBuilder(_httpClient.BaseAddress)
            {
                Path = _httpClient.BaseAddress.AbsolutePath + $"positions/{symbol}",
            };

            return _httpClient.GetSingleObjectAsync<IPosition, JsonPosition>(
                _alpacaRestApiThrottler, builder, cancellationToken);
        }

        /// <summary>
        /// Liquidates all open positions at market price using Alpaca REST API endpoint.
        /// </summary>
        /// <param name="cancellationToken">A cancellation token that can be used by other objects or threads to receive notice of cancellation.</param>
        /// <returns>List of position cancellation status objects.</returns>
        public async Task<IReadOnlyList<IPositionActionStatus>> DeleteAllPositionsAsync(
            CancellationToken cancellationToken = default)
        {
            var builder = new UriBuilder(_httpClient.BaseAddress)
            {
                Path = _httpClient.BaseAddress.AbsolutePath + "positions",
            };

            return await _httpClient.DeleteObjectsListAsync<IPositionActionStatus, JsonPositionActionStatus>(
                    _alpacaRestApiThrottler, builder, cancellationToken)
                .ConfigureAwait(false);
        }

        /// <summary>
        /// Liquidate an open position at market price using Alpaca REST API endpoint.
        /// </summary>
        /// <param name="symbol">Symbol for liquidation.</param>
        /// <param name="cancellationToken">A cancellation token that can be used by other objects or threads to receive notice of cancellation.</param>
        /// <returns><c>True</c> if position liquidation was accepted.</returns>
        public async Task<Boolean> DeletePositionAsync(
            String symbol,
            CancellationToken cancellationToken = default)
        {
            await _alpacaRestApiThrottler.WaitToProceed(cancellationToken).ConfigureAwait(false);

            using var response = await _httpClient.DeleteAsync(
                    new Uri($"positions/{symbol}", UriKind.RelativeOrAbsolute), cancellationToken)
                .ConfigureAwait(false);

            return response.IsSuccessStatusCode;
        }

        /// <summary>
        /// Get current time information from Alpaca REST API endpoint.
        /// </summary>
        /// <param name="cancellationToken">A cancellation token that can be used by other objects or threads to receive notice of cancellation.</param>
        /// <returns>Read-only clock information object.</returns>
        public Task<IClock> GetClockAsync(
            CancellationToken cancellationToken = default)
        {
            var builder = new UriBuilder(_httpClient.BaseAddress)
            {
                Path = _httpClient.BaseAddress.AbsolutePath + "clock",
            };

            return _httpClient.GetSingleObjectAsync<IClock, JsonClock>(
                _alpacaRestApiThrottler, builder, cancellationToken);
        }

        /// <summary>
        /// Gets list of all trading days from Alpaca REST API endpoint.
        /// </summary>
        /// <param name="cancellationToken">A cancellation token that can be used by other objects or threads to receive notice of cancellation.</param>
        /// <returns>Read-only list of trading date information object.</returns>
        public Task<IReadOnlyList<ICalendar>> ListAllCalendarAsync(
            CancellationToken cancellationToken = default) =>
            // TODO: olegra - remove this overload after removing old version with separate arguments
            ListCalendarAsync(new CalendarRequest(), cancellationToken);

        /// <summary>
        /// Gets list of trading days from Alpaca REST API endpoint.
        /// </summary>
        /// <param name="request">Calendar items request parameters.</param>
        /// <param name="cancellationToken">A cancellation token that can be used by other objects or threads to receive notice of cancellation.</param>
        /// <returns>Read-only list of trading date information object.</returns>
        public Task<IReadOnlyList<ICalendar>> ListCalendarAsync(
            CalendarRequest request,
            CancellationToken cancellationToken = default)
        {
            request.EnsureNotNull(nameof(request)).Validate();

            var builder = new UriBuilder(_httpClient.BaseAddress)
            {
                Path = _httpClient.BaseAddress.AbsolutePath + "calendar",
                Query = new QueryBuilder()
<<<<<<< HEAD
                    .AddParameter("start", startDateInclusive, DateTimeHelper.DateFormat)
                    .AddParameter("end", endDateInclusive, DateTimeHelper.DateFormat)
=======
                    .AddParameter("start", request.StartDateInclusive, DateTimeHelper.DateFormat)
                    .AddParameter("end", request.EndDateInclusive, DateTimeHelper.DateFormat)
>>>>>>> c60a4ff1
            };

            return _httpClient.GetObjectsListAsync<ICalendar, JsonCalendar>(
                _alpacaRestApiThrottler, builder, cancellationToken);
        }
    }
}<|MERGE_RESOLUTION|>--- conflicted
+++ resolved
@@ -83,14 +83,6 @@
             {
                 Path = _httpClient.BaseAddress.AbsolutePath + $"account/activities",
                 Query = new QueryBuilder()
-<<<<<<< HEAD
-                    .AddParameter("date", date, DateTimeHelper.DateFormat)
-                    .AddParameter("until", until, "O")
-                    .AddParameter("after", after, "O")
-                    .AddParameter("direction", direction)
-                    .AddParameter("pageSize", pageSize)
-                    .AddParameter("pageToken", pageToken)
-=======
                     .AddParameter("activity_types", request.ActivityTypes)
                     .AddParameter("date", request.Date, DateTimeHelper.DateFormat)
                     .AddParameter("until", request.Until, "O")
@@ -98,7 +90,6 @@
                     .AddParameter("direction", request.Direction)
                     .AddParameter("pageSize", request.PageSize)
                     .AddParameter("pageToken", request.PageToken)
->>>>>>> c60a4ff1
             };
 
             return _httpClient.GetObjectsListAsync<IAccountActivity, JsonAccountActivity>(
@@ -121,21 +112,11 @@
             {
                 Path = _httpClient.BaseAddress.AbsolutePath + "account/portfolio/history",
                 Query = new QueryBuilder()
-<<<<<<< HEAD
-                    .AddParameter("activity_types", activityTypes)
-                    .AddParameter("date", date, DateTimeHelper.DateFormat)
-                    .AddParameter("until", until, "O")
-                    .AddParameter("after", after, "O")
-                    .AddParameter("direction", direction)
-                    .AddParameter("pageSize", pageSize)
-                    .AddParameter("pageToken", pageToken)
-=======
                     .AddParameter("start_date", request.StartDate, DateTimeHelper.DateFormat)
                     .AddParameter("end_date", request.EndDate, DateTimeHelper.DateFormat)
                     .AddParameter("period", request.Period?.ToString())
                     .AddParameter("timeframe", request.TimeFrame)
                     .AddParameter("extended_hours", request.ExtendedHours)
->>>>>>> c60a4ff1
             };
 
             return _httpClient.GetSingleObjectAsync<IPortfolioHistory, JsonPortfolioHistory>(
@@ -143,42 +124,6 @@
         }
 
         /// <summary>
-<<<<<<< HEAD
-        /// Gets portfolio equity history from Alpaca REST API endpoint.
-        /// </summary>
-        /// <param name="startDate">Start date for desired history.</param>
-        /// <param name="endDate">End date for desired history. Default value is today. </param>
-        /// <param name="period">Period value for desired history. Default value is 1 month.</param>
-        /// <param name="timeFrame">
-        /// Time frame value for desired history.
-        /// Default value is 1 minute for a period shorter than 7 days, 15 minutes for a period less than 30 days, or 1 day for a longer period.
-        /// </param>
-        /// <param name="extendedHours">If true, include extended hours in the result. This is effective only for time frame less than 1 day.</param>
-        /// <param name="cancellationToken">A cancellation token that can be used by other objects or threads to receive notice of cancellation.</param>
-        /// <returns>Read-only portfolio history information object.</returns>
-        public Task<IPortfolioHistory> GetPortfolioHistoryAsync(
-                DateTime? startDate = null,
-                DateTime? endDate = null,
-                TimeFrame? timeFrame = null,
-                HistoryPeriod? period = null,
-                Boolean? extendedHours = null,
-                CancellationToken cancellationToken = default)
-        {
-            var builder = new UriBuilder(_httpClient.BaseAddress)
-            {
-                Path = _httpClient.BaseAddress.AbsolutePath + "account/portfolio/history",
-                Query = new QueryBuilder()
-                    .AddParameter("start_date", startDate, DateTimeHelper.DateFormat)
-                    .AddParameter("end_date", endDate, DateTimeHelper.DateFormat)
-                    .AddParameter("period", period?.ToString())
-                    .AddParameter("timeframe", timeFrame)
-                    .AddParameter("extended_hours", extendedHours)
-            };
-
-            return _httpClient.GetSingleObjectAsync<IPortfolioHistory, JsonPortfolioHistory>(
-                _alpacaRestApiThrottler, builder, cancellationToken);
-        }
-=======
         /// Gets list of all available assets from Alpaca REST API endpoint.
         /// </summary>
         /// <param name="cancellationToken">A cancellation token that can be used by other objects or threads to receive notice of cancellation.</param>
@@ -187,7 +132,6 @@
             CancellationToken cancellationToken = default) =>
             // TODO: olegra - remove this overload after removing old version with separate arguments
             ListAssetsAsync(new AssetsRequest(), cancellationToken);
->>>>>>> c60a4ff1
 
         /// <summary>
         /// Gets list of available assets from Alpaca REST API endpoint.
@@ -233,262 +177,6 @@
         }
 
         /// <summary>
-<<<<<<< HEAD
-        /// Gets list of available orders from Alpaca REST API endpoint.
-        /// </summary>
-        /// <param name="orderStatusFilter">Order status for filtering.</param>
-        /// <param name="orderListSorting">The chronological order of response based on the submission time.</param>
-        /// <param name="untilDateTimeExclusive">Returns only orders until specified timestamp (exclusive).</param>
-        /// <param name="afterDateTimeExclusive">Returns only orders after specified timestamp (exclusive).</param>
-        /// <param name="limitOrderNumber">Maximal number of orders in response.</param>
-        /// <param name="cancellationToken">A cancellation token that can be used by other objects or threads to receive notice of cancellation.</param>
-        /// <returns>Read-only list of order information objects.</returns>
-        public Task<IReadOnlyList<IOrder>> ListOrdersAsync(
-            OrderStatusFilter? orderStatusFilter = null,
-            SortDirection? orderListSorting = null,
-            DateTime? untilDateTimeExclusive = null,
-            DateTime? afterDateTimeExclusive = null,
-            Int64? limitOrderNumber = null,
-            CancellationToken cancellationToken = default)
-        {
-            var builder = new UriBuilder(_httpClient.BaseAddress)
-            {
-                Path = _httpClient.BaseAddress.AbsolutePath + "orders",
-                Query = new QueryBuilder()
-                    .AddParameter("status", orderStatusFilter)
-                    .AddParameter("direction", orderListSorting)
-                    .AddParameter("until", untilDateTimeExclusive, "O")
-                    .AddParameter("after", afterDateTimeExclusive, "O")
-                    .AddParameter("limit", limitOrderNumber)
-            };
-
-            return _httpClient.GetObjectsListAsync<IOrder, JsonOrder>(
-                _alpacaRestApiThrottler, builder, cancellationToken);
-        }
-
-        /// <summary>
-        /// Creates new order for execution using Alpaca REST API endpoint.
-        /// </summary>
-        /// <param name="symbol">Order asset name.</param>
-        /// <param name="quantity">Order quantity.</param>
-        /// <param name="side">Order side (buy or sell).</param>
-        /// <param name="type">Order type.</param>
-        /// <param name="duration">Order duration.</param>
-        /// <param name="limitPrice">Order limit price.</param>
-        /// <param name="stopPrice">Order stop price.</param>
-        /// <param name="clientOrderId">Client order ID.</param>
-        /// <param name="extendedHours">Whether or not this order should be allowed to execute during extended hours trading.</param>
-        /// <param name="orderClass">Order class for advanced order types.</param>
-        /// <param name="takeProfitLimitPrice">Profit taking limit price for advanced order types.</param>
-        /// <param name="stopLossStopPrice">Stop loss stop price for advanced order types.</param>
-        /// <param name="stopLossLimitPrice">Stop loss limit price for advanced order types.</param>
-        /// <param name="nested">Whether or not child orders should be listed as 'legs' of parent orders. (Advanced order types only.)</param>
-        /// <param name="cancellationToken">A cancellation token that can be used by other objects or threads to receive notice of cancellation.</param>
-        /// <returns>Read-only order information object for newly created order.</returns>
-        public async Task<IOrder> PostOrderAsync(
-            String symbol,
-            Int64 quantity,
-            OrderSide side,
-            OrderType type,
-            TimeInForce duration,
-            Decimal? limitPrice = null,
-            Decimal? stopPrice = null,
-            String? clientOrderId = null,
-            Boolean? extendedHours = null,
-            OrderClass? orderClass = null,
-            Decimal? takeProfitLimitPrice = null,
-            Decimal? stopLossStopPrice = null,
-            Decimal? stopLossLimitPrice = null,
-            Boolean? nested = false,
-            CancellationToken cancellationToken = default)
-        {
-            if (clientOrderId != null &&
-                clientOrderId.Length > 48)
-            {
-                clientOrderId = clientOrderId.Substring(0, 48);
-            }
-
-            JsonNewOrderAdvancedAttributes? takeProfit = null, stopLoss = null;
-            if (takeProfitLimitPrice != null)
-            {
-                takeProfit = new JsonNewOrderAdvancedAttributes
-                {
-                    LimitPrice = takeProfitLimitPrice
-                };
-            }
-            if (stopLossStopPrice != null || stopLossLimitPrice != null)
-            {
-                stopLoss = new JsonNewOrderAdvancedAttributes
-                {
-                    StopPrice = stopLossStopPrice,
-                    LimitPrice = stopLossLimitPrice
-                };
-            }
-
-            var newOrder = new JsonNewOrder
-            {
-                Symbol = symbol,
-                Quantity = quantity,
-                OrderSide = side,
-                OrderType = type,
-                TimeInForce = duration,
-                LimitPrice = limitPrice,
-                StopPrice = stopPrice,
-                ClientOrderId = clientOrderId,
-                ExtendedHours = extendedHours,
-                OrderClass = orderClass,
-                TakeProfit = takeProfit,
-                StopLoss = stopLoss,
-            };
-
-            var builder = new UriBuilder(_httpClient.BaseAddress)
-            {
-                Path = _httpClient.BaseAddress.AbsolutePath + "orders",
-                Query = new QueryBuilder()
-                    .AddParameter("nested", nested)
-            };
-
-            await _alpacaRestApiThrottler.WaitToProceed(cancellationToken).ConfigureAwait(false);
-
-            using var content = toStringContent(newOrder);
-            using var response = await _httpClient.PostAsync(
-                    new Uri("orders", UriKind.RelativeOrAbsolute), content, cancellationToken)
-                .ConfigureAwait(false);
-
-            return await response.DeserializeAsync<IOrder, JsonOrder>()
-                .ConfigureAwait(false);
-        }
-
-        /// <summary>
-        /// Updates existing order using Alpaca REST API endpoint.
-        /// </summary>
-        /// <param name="orderId">Server side order identifier.</param>
-        /// <param name="quantity">Updated order quantity or <c>null</c> if quantity is not changed.</param>
-        /// <param name="duration">Updated order duration or <c>null</c> if duration is not changed.</param>
-        /// <param name="limitPrice">Updated order limit price or <c>null</c> if limit price is not changed.</param>
-        /// <param name="stopPrice">Updated order stop price or <c>null</c> if stop price is not changed.</param>
-        /// <param name="clientOrderId">Updated client order ID or <c>null</c> if client order ID is not changed.</param>
-        /// <param name="cancellationToken">A cancellation token that can be used by other objects or threads to receive notice of cancellation.</param>
-        /// <returns>Read-only order information object for updated order.</returns>
-        public async Task<IOrder> PatchOrderAsync(
-            Guid orderId,
-            Int64? quantity = null,
-            TimeInForce? duration = null,
-            Decimal? limitPrice = null,
-            Decimal? stopPrice = null,
-            String? clientOrderId = null,
-            CancellationToken cancellationToken = default)
-        {
-            if (clientOrderId != null &&
-                clientOrderId.Length > 48)
-            {
-                clientOrderId = clientOrderId.Substring(0, 48);
-            }
-
-            var changeOrder = new JsonChangeOrder
-            {
-                Quantity = quantity,
-                TimeInForce = duration,
-                LimitPrice = limitPrice,
-                StopPrice = stopPrice,
-                ClientOrderId = clientOrderId,
-            };
-
-            await _alpacaRestApiThrottler.WaitToProceed(cancellationToken).ConfigureAwait(false);
-
-            using var request = new HttpRequestMessage(_httpMethodPatch,
-                new Uri($"orders/{orderId:D}", UriKind.RelativeOrAbsolute))
-            {
-                Content = toStringContent(changeOrder)
-            };
-
-            using var response = await _httpClient.SendAsync(request, cancellationToken)
-                .ConfigureAwait(false);
-
-            return await response.DeserializeAsync<IOrder, JsonOrder>()
-                .ConfigureAwait(false);
-        }
-
-        /// <summary>
-        /// Get single order information by client order ID from Alpaca REST API endpoint.
-        /// </summary>
-        /// <param name="clientOrderId">Client order ID for searching.</param>
-        /// <param name="cancellationToken">A cancellation token that can be used by other objects or threads to receive notice of cancellation.</param>
-        /// <returns>Read-only order information object.</returns>
-        public Task<IOrder> GetOrderAsync(
-            String clientOrderId,
-            CancellationToken cancellationToken = default)
-        {
-            var builder = new UriBuilder(_httpClient.BaseAddress)
-            {
-                Path = _httpClient.BaseAddress.AbsolutePath + "orders:by_client_order_id",
-                Query = new QueryBuilder()
-                    .AddParameter("client_order_id", clientOrderId)
-            };
-
-            return _httpClient.GetSingleObjectAsync<IOrder, JsonOrder>(
-                _alpacaRestApiThrottler, builder, cancellationToken);
-        }
-
-        /// <summary>
-        /// Get single order information by server order ID from Alpaca REST API endpoint.
-        /// </summary>
-        /// <param name="orderId">Server order ID for searching.</param>
-        /// <param name="cancellationToken">A cancellation token that can be used by other objects or threads to receive notice of cancellation.</param>
-        /// <returns>Read-only order information object.</returns>
-        public Task<IOrder> GetOrderAsync(
-            Guid orderId,
-            CancellationToken cancellationToken = default)
-        {
-            var builder = new UriBuilder(_httpClient.BaseAddress)
-            {
-                Path = _httpClient.BaseAddress.AbsolutePath + $"orders/{orderId:D}",
-            };
-
-            return _httpClient.GetSingleObjectAsync<IOrder, JsonOrder>(
-                _alpacaRestApiThrottler, builder, cancellationToken);
-        }
-
-        /// <summary>
-        /// Deletes/cancel order on server by server order ID using Alpaca REST API endpoint.
-        /// </summary>
-        /// <param name="orderId">Server order ID for cancelling.</param>
-        /// <param name="cancellationToken">A cancellation token that can be used by other objects or threads to receive notice of cancellation.</param>
-        /// <returns><c>True</c> if order cancellation was accepted.</returns>
-        public async Task<Boolean> DeleteOrderAsync(
-            Guid orderId,
-            CancellationToken cancellationToken = default)
-        {
-            await _alpacaRestApiThrottler.WaitToProceed(cancellationToken).ConfigureAwait(false);
-
-            using var response = await _httpClient.DeleteAsync(
-                    new Uri($"orders/{orderId:D}", UriKind.RelativeOrAbsolute), cancellationToken)
-                .ConfigureAwait(false);
-
-            return response.IsSuccessStatusCode;
-        }
-
-        /// <summary>
-        /// Deletes/cancel all open orders using Alpaca REST API endpoint.
-        /// </summary>
-        /// <param name="cancellationToken">A cancellation token that can be used by other objects or threads to receive notice of cancellation.</param>
-        /// <returns>List of order cancellation status objects.</returns>
-        public async Task<IReadOnlyList<IOrderActionStatus>> DeleteAllOrdersAsync(
-            CancellationToken cancellationToken = default)
-        {
-            var builder = new UriBuilder(_httpClient.BaseAddress)
-            {
-                Path = _httpClient.BaseAddress.AbsolutePath + "orders",
-            };
-
-            return await _httpClient.DeleteObjectsListAsync<IOrderActionStatus, JsonOrderActionStatus>(
-                    _alpacaRestApiThrottler, builder, cancellationToken)
-                .ConfigureAwait(false);
-        }
-
-        /// <summary>
-=======
->>>>>>> c60a4ff1
         /// Gets list of available positions from Alpaca REST API endpoint.
         /// </summary>
         /// <param name="cancellationToken">A cancellation token that can be used by other objects or threads to receive notice of cancellation.</param>
@@ -604,13 +292,8 @@
             {
                 Path = _httpClient.BaseAddress.AbsolutePath + "calendar",
                 Query = new QueryBuilder()
-<<<<<<< HEAD
-                    .AddParameter("start", startDateInclusive, DateTimeHelper.DateFormat)
-                    .AddParameter("end", endDateInclusive, DateTimeHelper.DateFormat)
-=======
                     .AddParameter("start", request.StartDateInclusive, DateTimeHelper.DateFormat)
                     .AddParameter("end", request.EndDateInclusive, DateTimeHelper.DateFormat)
->>>>>>> c60a4ff1
             };
 
             return _httpClient.GetObjectsListAsync<ICalendar, JsonCalendar>(
