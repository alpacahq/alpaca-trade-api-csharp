--- conflicted
+++ resolved
@@ -82,30 +82,19 @@
         public async Task<IReadOnlyList<IPositionActionStatus>> DeleteAllPositionsAsync(
             DeleteAllPositionsRequest request,
             CancellationToken cancellationToken = default) =>
-<<<<<<< HEAD
-            _httpClient.DeleteAsync<IReadOnlyList<IPositionActionStatus>, List<JsonPositionActionStatus>>(
-                request.EnsureNotNull(nameof(request)).GetUriBuilder(_httpClient), cancellationToken);
-=======
             await _httpClient.DeleteAsync<IReadOnlyList<IPositionActionStatus>, List<JsonPositionActionStatus>>(
                 await request.EnsureNotNull(nameof(request))
                     .GetUriBuilderAsync(_httpClient).ConfigureAwait(false),
                 cancellationToken).ConfigureAwait(false);
->>>>>>> fc04a344
 
         /// <inheritdoc />
         public async Task<IOrder> DeletePositionAsync(
             DeletePositionRequest request,
             CancellationToken cancellationToken = default) =>
-<<<<<<< HEAD
-            _httpClient.DeleteAsync<IOrder, JsonOrder>(
-                request.EnsureNotNull(nameof(request)).Validate().GetUriBuilder(_httpClient),
-                cancellationToken);
-=======
             await _httpClient.DeleteAsync<IOrder, JsonOrder>(
                 await request.EnsureNotNull(nameof(request)).Validate()
                     .GetUriBuilderAsync(_httpClient).ConfigureAwait(false),
                 cancellationToken).ConfigureAwait(false);
->>>>>>> fc04a344
 
         /// <inheritdoc />
         public Task<IClock> GetClockAsync(
