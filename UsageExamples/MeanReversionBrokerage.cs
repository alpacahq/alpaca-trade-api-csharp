--- conflicted
+++ resolved
@@ -67,17 +67,6 @@
 
             closingTime = new DateTime(calendarDate.Year, calendarDate.Month, calendarDate.Day, closingTime.Hour, closingTime.Minute, closingTime.Second);
 
-<<<<<<< HEAD
-            var today = DateTime.Today;
-
-            // TODO: olegra - temporary disable for the transition period
-
-            // Get the first group of bars from today if the market has already been open.
-            //var bars = await alpacaDataClient.ListAggregatesAsync(
-            //    new AggregatesRequest(symbol, new AggregationPeriod(1, AggregationPeriodUnit.Minute))
-            //        .SetInclusiveTimeInterval(today, today.AddDays(1)));
-            //var lastBars = bars.Items.Skip(Math.Max(0, bars.Items.Count() - 20));
-=======
             // TODO: olegra - re-enable after Alpaca Data API v2 transition period completion
 
             //var today = DateTime.Today;
@@ -86,7 +75,6 @@
             //    new AggregatesRequest(symbol, new AggregationPeriod(1, AggregationPeriodUnit.Minute))
             //        .SetInclusiveTimeInterval(today, today.AddDays(1)));
             //var lastBars = bars.Items.Skip(Math.Max(0, bars.Items.Count - 20));
->>>>>>> fc04a344
             //foreach (var bar in lastBars)
             //{
             //    if (bar.TimeUtc?.Date == today)
@@ -99,15 +87,6 @@
             await AwaitMarketOpen();
             Console.WriteLine("Market opened.");
 
-<<<<<<< HEAD
-            // Connect to Polygon's websocket and listen for price updates.
-            alpacaDataStreamingClient = Environments.Live.GetAlpacaDataStreamingClient(new SecretKey(API_KEY, API_SECRET));
-
-            alpacaDataStreamingClient.ConnectAndAuthenticateAsync().Wait();
-            Console.WriteLine("Polygon client opened.");
-            var subscription = alpacaDataStreamingClient.GetMinuteAggSubscription(symbol);
-            subscription.Received += async (agg) =>
-=======
             // Connect to Alpaca's websocket and listen for price updates.
             alpacaDataStreamingClient = Environments.Live.GetAlpacaDataStreamingClient(new SecretKey(API_KEY, API_SECRET));
 
@@ -116,7 +95,6 @@
 
             var subscription = alpacaDataStreamingClient.GetMinuteBarSubscription(symbol);
             subscription.Received += async (bar) =>
->>>>>>> fc04a344
             {
                 // If the market's close to closing, exit position and stop trading.
                 var minutesUntilClose = closingTime - DateTime.UtcNow;
