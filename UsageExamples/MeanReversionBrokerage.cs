﻿using Alpaca.Markets;
using System;
using System.Collections.Generic;
using System.Diagnostics.CodeAnalysis;
using System.Linq;
using System.Threading.Tasks;

namespace UsageExamples
{
    // This version of the mean reversion example algorithm utilizes Alpaca data that
    // is available to users who have a funded Alpaca brokerage account. By default, it
    // is configured to use the paper trading API, but you can change it to use the live
    // trading API by setting the API_URL.
    [SuppressMessage("ReSharper", "UnusedVariable")]
    [SuppressMessage("ReSharper", "InconsistentNaming")]
    [SuppressMessage("ReSharper", "RedundantDefaultMemberInitializer")]
    internal sealed class MeanReversionBrokerage : IDisposable
    {
        private const String API_KEY = "REPLACEME";

        private const String API_SECRET = "REPLACEME";

        private const String symbol = "AAPL";

        private const Decimal scale = 200;

        private IAlpacaDataClient alpacaDataClient;

        private IAlpacaTradingClient alpacaTradingClient;

        private IAlpacaStreamingClient alpacaStreamingClient;

        private IAlpacaDataStreamingClient alpacaDataStreamingClient;

        private Guid lastTradeId = Guid.NewGuid();

        private Boolean lastTradeOpen;

        private readonly List<Decimal> closingPrices = new ();

        public async Task Run()
        {
            alpacaTradingClient = Environments.Paper.GetAlpacaTradingClient(new SecretKey(API_KEY, API_SECRET));

            alpacaDataClient = Environments.Paper.GetAlpacaDataClient(new SecretKey(API_KEY, API_SECRET));

            // Connect to Alpaca's websocket and listen for updates on our orders.
            alpacaStreamingClient = Environments.Paper.GetAlpacaStreamingClient(new SecretKey(API_KEY, API_SECRET));

            await alpacaStreamingClient.ConnectAndAuthenticateAsync();

            alpacaStreamingClient.OnTradeUpdate += HandleTradeUpdate;

            // First, cancel any existing orders so they don't impact our buying power.
            var orders = await alpacaTradingClient.ListOrdersAsync(new ListOrdersRequest());
            foreach (var order in orders)
            {
                await alpacaTradingClient.DeleteOrderAsync(order.OrderId);
            }

            // Figure out when the market will close so we can prepare to sell beforehand.
            var calendars = (await alpacaTradingClient
                .ListCalendarAsync(new CalendarRequest().SetTimeInterval(DateTime.Today.GetInclusiveIntervalFromThat())))
                .ToList();
            var calendarDate = calendars.First().TradingDateUtc;
            var closingTime = calendars.First().TradingCloseTimeUtc;

            closingTime = new DateTime(calendarDate.Year, calendarDate.Month, calendarDate.Day, closingTime.Hour, closingTime.Minute, closingTime.Second);

            // Get the first group of bars from today if the market has already been open.
            var today = DateTime.Today;
            var calendar = await alpacaTradingClient.ListCalendarAsync(
                new CalendarRequest().SetInclusiveTimeInterval(today, today));
            var tradingDay = calendar[0];

            var bars = await alpacaDataClient.ListHistoricalBarsAsync(
                new HistoricalBarsRequest(symbol, tradingDay.TradingOpenTimeUtc, tradingDay.TradingCloseTimeUtc, BarTimeFrame.Minute));
            var lastBars = bars.Items.Skip(Math.Max(0, bars.Items.Count - 20));

            foreach (var bar in lastBars)
            {
                if (bar.TimeUtc.Date == today)
                {
                    closingPrices.Add(bar.Close);
                }
            }

            Console.WriteLine("Waiting for market open...");
            await AwaitMarketOpen();
            Console.WriteLine("Market opened.");

            // Connect to Alpaca's websocket and listen for price updates.
            alpacaDataStreamingClient = Environments.Live.GetAlpacaDataStreamingClient(new SecretKey(API_KEY, API_SECRET));

            await alpacaDataStreamingClient.ConnectAndAuthenticateAsync();
            Console.WriteLine("Alpaca streaming client opened.");

            var subscription = alpacaDataStreamingClient.GetMinuteBarSubscription(symbol);
            // ReSharper disable once AsyncVoidLambda
            subscription.Received += async bar =>
            {
                // If the market's close to closing, exit position and stop trading.
                var minutesUntilClose = closingTime - DateTime.UtcNow;
                if (minutesUntilClose.TotalMinutes < 15)
                {
                    Console.WriteLine("Reached the end of trading window.");
                    await ClosePositionAtMarket();
                    await alpacaDataStreamingClient.DisconnectAsync();
                }
                else
                {
                    // Decide whether to buy or sell and submit orders.
                    await HandleMinuteBar(bar);
                }
            };
            await alpacaDataStreamingClient.SubscribeAsync(subscription);
        }

        public void Dispose()
        {
            alpacaTradingClient?.Dispose();
            alpacaDataClient?.Dispose();
            alpacaStreamingClient?.Dispose();
            alpacaDataStreamingClient?.Dispose();
        }

        // Waits until the clock says the market is open.
        // Note: if you wanted the algorithm to start trading right at market open, you would instead
        // use the method restClient.GetCalendarAsync() to get the open time and schedule execution
        // of your code based on that. However, this algorithm does not start trading until at least
        // 20 minutes after the market opens.
        private async Task AwaitMarketOpen()
        {
            while (!(await alpacaTradingClient.GetClockAsync()).IsOpen)
            {
                await Task.Delay(60000);
            }
        }

        // Determine whether our position should grow or shrink and submit orders.
        private async Task HandleMinuteBar(IBar agg)
        {
            closingPrices.Add(agg.Close);
            if (closingPrices.Count <= 20)
            {
                Console.WriteLine("Waiting on more data.");
                return;
            }

            closingPrices.RemoveAt(0);

            var avg = closingPrices.Average();
            var diff = avg - agg.Close;

            // If the last trade hasn't filled yet, we'd rather replace
            // it than have two orders open at once.
            if (lastTradeOpen)
            {
                // We need to wait for the cancel to process in order to avoid
                // having long and short orders open at the same time.
                var res = await alpacaTradingClient.DeleteOrderAsync(lastTradeId);
            }

            // Make sure we know how much we should spend on our position.
            var account = await alpacaTradingClient.GetAccountAsync();
            var buyingPower = account.BuyingPower;
            var equity = account.Equity;
            var multiplier = (Int64) account.Multiplier;

            // Check how much we currently have in this position.
            var positionQuantity = 0L;
            var positionValue = 0M;
            try
            {
                var currentPosition = await alpacaTradingClient.GetPositionAsync(symbol);
                positionQuantity = currentPosition.IntegerQuantity;
                positionValue = currentPosition.MarketValue ?? 0M;
            }
            catch (Exception)
            {
                // No position exists. This exception can be safely ignored.
            }

<<<<<<< HEAD
                // Check how much we currently have in this position.
                var positionQuantity = 0L;
                var positionValue = 0M;
                try
                {
                    var currentPosition = await alpacaTradingClient.GetPositionAsync(symbol);
                    positionQuantity = currentPosition.IntegerQuantity;
                    positionValue = currentPosition.MarketValue ?? 0M;
=======
            if (diff <= 0)
            {
                // Price is above average: we want to short.
                if (positionQuantity > 0)
                {
                    // There is an existing long position we need to dispose of first
                    Console.WriteLine($"Removing {positionValue:C2} long position.");
                    await SubmitOrder(positionQuantity, agg.Close, OrderSide.Sell);
>>>>>>> 0aee2c43
                }
                else
                {
                    // Allocate a percent of portfolio to short position
                    var portfolioShare = -1 * diff / agg.Close * scale;
                    var targetPositionValue = -1 * equity * multiplier * portfolioShare;
                    var amountToShort = targetPositionValue - positionValue;

                    switch (amountToShort)
                    {
                        case < 0:
                        {
                            // We want to expand our existing short position.
                            amountToShort *= -1;
                            if (amountToShort > buyingPower)
                            {
                                amountToShort = buyingPower;
                            }

                            var qty = (Int64) (amountToShort / agg.Close);
                            Console.WriteLine($"Adding {qty * agg.Close:C2} to short position.");
                            await SubmitOrder(qty, agg.Close, OrderSide.Sell);
                            break;
                        }

                        case > 0:
                        {
                            // We want to shrink our existing short position.
                            var qty = (Int64) (amountToShort / agg.Close);
                            if (qty > -1 * positionQuantity)
                            {
                                qty = -1 * positionQuantity;
                            }

                            Console.WriteLine($"Removing {qty * agg.Close:C2} from short position");
                            await SubmitOrder(qty, agg.Close, OrderSide.Buy);
                            break;
                        }
                    }
                }
            }
            else
            {
                // Allocate a percent of our portfolio to long position.
                var portfolioShare = diff / agg.Close * scale;
                var targetPositionValue = equity * multiplier * portfolioShare;
                var amountToLong = targetPositionValue - positionValue;

                if (positionQuantity < 0)
                {
                    // There is an existing short position we need to dispose of first
                    Console.WriteLine($"Removing {positionValue:C2} short position.");
                    await SubmitOrder(-positionQuantity, agg.Close, OrderSide.Buy);
                }
                else switch (amountToLong)
                {
                    case > 0:
                    {
                        // We want to expand our existing long position.
                        if (amountToLong > buyingPower)
                        {
                            amountToLong = buyingPower;
                        }

                        var qty = (int) (amountToLong / agg.Close);

                        await SubmitOrder(qty, agg.Close, OrderSide.Buy);
                        Console.WriteLine($"Adding {qty * agg.Close:C2} to long position.");
                        break;
                    }

                    case < 0:
                    {
                        // We want to shrink our existing long position.
                        amountToLong *= -1;
                        var qty = (Int64) (amountToLong / agg.Close);
                        if (qty > positionQuantity)
                        {
                            qty = positionQuantity;
                        }

                        await SubmitOrder(qty, agg.Close, OrderSide.Sell);
                        Console.WriteLine($"Removing {qty * agg.Close:C2} from long position");
                        break;
                    }
                }
            }
        }

        // Update our information about the last order we placed.
        // This is done so that we know whether or not we need to submit a cancel for
        // that order before we place another.
        private void HandleTradeUpdate(ITradeUpdate trade)
        {
            if (trade.Order.OrderId != lastTradeId)
            {
                return;
            }

            // ReSharper disable once SwitchStatementMissingSomeEnumCasesNoDefault
            switch (trade.Event)
            {
                case TradeEvent.Fill:
                    Console.WriteLine("Trade filled.");
                    lastTradeOpen = false;
                    break;
                case TradeEvent.Rejected:
                    Console.WriteLine("Trade rejected.");
                    lastTradeOpen = false;
                    break;
                case TradeEvent.Canceled:
                    Console.WriteLine("Trade canceled.");
                    lastTradeOpen = false;
                    break;
            }
        }

        // Submit an order if quantity is not zero.
        private async Task SubmitOrder(Int64 quantity, Decimal price, OrderSide side)
        {
            if (quantity == 0)
            {
                return;
            }
            try
            {
                var order = await alpacaTradingClient.PostOrderAsync(
                    side.Limit(symbol, quantity, price));

                lastTradeId = order.OrderId;
                lastTradeOpen = true;
            }
            catch (Exception e)
            {
                Console.WriteLine("Warning: " + e.Message);
            }
        }

        private async Task ClosePositionAtMarket()
        {
            try
            {
                var positionQuantity = (await alpacaTradingClient.GetPositionAsync(symbol)).IntegerQuantity;
                Console.WriteLine("Closing position at market price.");
                if (positionQuantity > 0)
                {
                    await alpacaTradingClient.PostOrderAsync(
                        OrderSide.Sell.Market(symbol, positionQuantity));
                }
                else
                {
                    await alpacaTradingClient.PostOrderAsync(
                        OrderSide.Buy.Market(symbol, Math.Abs(positionQuantity)));
                }
            }
            catch (Exception)
            {
                // No position to exit.
            }
        }
    }
}<|MERGE_RESOLUTION|>--- conflicted
+++ resolved
@@ -181,16 +181,6 @@
                 // No position exists. This exception can be safely ignored.
             }
 
-<<<<<<< HEAD
-                // Check how much we currently have in this position.
-                var positionQuantity = 0L;
-                var positionValue = 0M;
-                try
-                {
-                    var currentPosition = await alpacaTradingClient.GetPositionAsync(symbol);
-                    positionQuantity = currentPosition.IntegerQuantity;
-                    positionValue = currentPosition.MarketValue ?? 0M;
-=======
             if (diff <= 0)
             {
                 // Price is above average: we want to short.
@@ -199,7 +189,6 @@
                     // There is an existing long position we need to dispose of first
                     Console.WriteLine($"Removing {positionValue:C2} long position.");
                     await SubmitOrder(positionQuantity, agg.Close, OrderSide.Sell);
->>>>>>> 0aee2c43
                 }
                 else
                 {
