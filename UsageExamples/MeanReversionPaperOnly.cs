--- conflicted
+++ resolved
@@ -6,13 +6,9 @@
 
 namespace UsageExamples
 {
-<<<<<<< HEAD
     // This version of the mean reversion example algorithm uses only API features which
     // are available to users with a free account that can only be used for paper trading.
-    internal sealed class MeanReversionPaperOnly
-=======
     internal sealed class MeanReversionPaperOnly : IDisposable
->>>>>>> 4c809ad9
     {
         private string API_KEY = "REPLACEME";
 
