--- conflicted
+++ resolved
@@ -30,11 +30,7 @@
         {
             alpacaTradingClient = Environments.Paper.GetAlpacaTradingClient(new SecretKey(API_KEY, API_SECRET));
 
-<<<<<<< HEAD
-            alpacaDataClient = Environments.Paper.GetAlpacaDataClient(API_KEY, new SecretKey(API_SECRET));
-=======
             alpacaDataClient = Environments.Paper.GetAlpacaDataClient(new SecretKey(API_KEY, API_SECRET));
->>>>>>> c60a4ff1
 
             // First, cancel any existing orders so they don't impact our buying power.
             var orders = await alpacaTradingClient.ListAllOrdersAsync();
