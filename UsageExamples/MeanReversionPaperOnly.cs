--- conflicted
+++ resolved
@@ -110,26 +110,11 @@
                     var targetPositionValue = portfolioValue * portfolioShare;
                     var amountToAdd = targetPositionValue - positionValue;
 
-<<<<<<< HEAD
-                    if (amountToAdd is null)
-                    {
-                        continue;
-                    }
-
-                    if (amountToAdd.Value > 0)
-=======
                     switch (amountToAdd)
->>>>>>> 0aee2c43
                     {
                         case > 0:
                         {
-<<<<<<< HEAD
-                            amountToAdd = buyingPower;
-                        }
-                        var qtyToBuy = (Int64)(amountToAdd ?? 0M / currentPrice); //-V3022
-=======
                             // Buy as many shares as we can without going over amountToAdd.
->>>>>>> 0aee2c43
 
                             // Make sure we're not trying to buy more than we can.
                             if (amountToAdd > buyingPower)
@@ -138,17 +123,8 @@
                             }
                             var qtyToBuy = (Int32)(amountToAdd / currentPrice);
 
-<<<<<<< HEAD
-                        // Make sure we're not trying to sell more than we have.
-                        amountToAdd *= -1;
-                        var qtyToSell = (Int64)(amountToAdd ?? 0M / currentPrice);
-                        if (qtyToSell > positionQuantity)
-                        {
-                            qtyToSell = positionQuantity;
-=======
                             await SubmitOrder(qtyToBuy, currentPrice, OrderSide.Buy);
                             break;
->>>>>>> 0aee2c43
                         }
 
                         case < 0:
