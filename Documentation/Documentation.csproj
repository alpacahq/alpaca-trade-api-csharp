--- conflicted
+++ resolved
@@ -5,11 +5,7 @@
   </PropertyGroup>
 
   <ItemGroup>
-<<<<<<< HEAD
-    <PackageReference Include="docfx.console" Version="2.57.2">
-=======
     <PackageReference Include="docfx.console" Version="2.58.0">
->>>>>>> fc04a344
       <PrivateAssets>all</PrivateAssets>
       <IncludeAssets>runtime; build; native; contentfiles; analyzers; buildtransitive</IncludeAssets>
     </PackageReference>
